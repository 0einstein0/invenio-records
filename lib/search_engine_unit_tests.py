--- conflicted
+++ resolved
@@ -1,7 +1,7 @@
 # -*- coding: utf-8 -*-
 ##
 ## This file is part of Invenio.
-## Copyright (C) 2004, 2005, 2006, 2007, 2008, 2009, 2010, 2011, 2012 CERN.
+## Copyright (C) 2004, 2005, 2006, 2007, 2008, 2009, 2010, 2011, 2012, 2013 CERN.
 ##
 ## Invenio is free software; you can redistribute it and/or
 ## modify it under the terms of the GNU General Public License as
@@ -25,14 +25,8 @@
 from invenio.importutils import lazy_import
 from invenio.testutils import make_test_suite, run_test_suite, InvenioTestCase
 
-<<<<<<< HEAD
 search_engine = lazy_import('invenio.search_engine')
-=======
-from invenio import search_engine
-from invenio.testutils import make_test_suite, run_test_suite
-from invenio.config import CFG_CERN_SITE
->>>>>>> 9aae23dd
-
+CFG_CERN_SITE = lazy_import('invenio.config:CFG_CERN_SITE')
 
 class TestMiscUtilityFunctions(InvenioTestCase):
     """Test whatever non-data-specific utility functions are essential."""
