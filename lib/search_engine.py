# -*- coding: utf-8 -*-

## This file is part of Invenio.
## Copyright (C) 2003, 2004, 2005, 2006, 2007, 2008, 2009, 2010, 2011, 2012, 2013 CERN.
##
## Invenio is free software; you can redistribute it and/or
## modify it under the terms of the GNU General Public License as
## published by the Free Software Foundation; either version 2 of the
## License, or (at your option) any later version.
##
## Invenio is distributed in the hope that it will be useful, but
## WITHOUT ANY WARRANTY; without even the implied warranty of
## MERCHANTABILITY or FITNESS FOR A PARTICULAR PURPOSE.  See the GNU
## General Public License for more details.
##
## You should have received a copy of the GNU General Public License
## along with Invenio; if not, write to the Free Software Foundation, Inc.,
## 59 Temple Place, Suite 330, Boston, MA 02111-1307, USA.

# pylint: disable=C0301

"""Invenio Search Engine in mod_python."""

__lastupdated__ = """$Date$"""

__revision__ = "$Id$"

## import general modules:
import cgi
import cStringIO
import copy
import string
import os
import re
import time
import urllib
import urlparse
import zlib
import sys

if sys.hexversion < 0x2040000:
    # pylint: disable=W0622
    from sets import Set as set
    # pylint: enable=W0622

## import Invenio stuff:
from invenio.config import \
     CFG_CERN_SITE, \
     CFG_INSPIRE_SITE, \
     CFG_OAI_ID_FIELD, \
     CFG_WEBCOMMENT_ALLOW_REVIEWS, \
     CFG_WEBSEARCH_CALL_BIBFORMAT, \
     CFG_WEBSEARCH_CREATE_SIMILARLY_NAMED_AUTHORS_LINK_BOX, \
     CFG_WEBSEARCH_FIELDS_CONVERT, \
     CFG_WEBSEARCH_NB_RECORDS_TO_SORT, \
     CFG_WEBSEARCH_SEARCH_CACHE_SIZE, \
     CFG_WEBSEARCH_USE_MATHJAX_FOR_FORMATS, \
     CFG_WEBSEARCH_USE_ALEPH_SYSNOS, \
     CFG_WEBSEARCH_DEF_RECORDS_IN_GROUPS, \
     CFG_WEBSEARCH_FULLTEXT_SNIPPETS, \
     CFG_WEBSEARCH_DISPLAY_NEAREST_TERMS, \
     CFG_BIBUPLOAD_SERIALIZE_RECORD_STRUCTURE, \
     CFG_BIBUPLOAD_EXTERNAL_SYSNO_TAG, \
     CFG_BIBRANK_SHOW_DOWNLOAD_GRAPHS, \
     CFG_WEBSEARCH_SYNONYM_KBRS, \
     CFG_SITE_LANG, \
     CFG_SITE_NAME, \
     CFG_LOGDIR, \
     CFG_BIBFORMAT_HIDDEN_TAGS, \
     CFG_SITE_URL, \
     CFG_ACCESS_CONTROL_LEVEL_ACCOUNTS, \
     CFG_SOLR_URL, \
     CFG_WEBSEARCH_DETAILED_META_FORMAT, \
     CFG_SITE_RECORD, \
     CFG_WEBSEARCH_PREV_NEXT_HIT_LIMIT, \
     CFG_WEBSEARCH_VIEWRESTRCOLL_POLICY, \
     CFG_BIBSORT_BUCKETS, \
<<<<<<< HEAD
     CFG_XAPIAN_ENABLED
=======
     CFG_BIBINDEX_CHARS_PUNCTUATION
>>>>>>> f183bb2a

from invenio.search_engine_config import \
     InvenioWebSearchUnknownCollectionError, \
     InvenioWebSearchWildcardLimitError, \
     CFG_WEBSEARCH_IDXPAIRS_FIELDS,\
     CFG_WEBSEARCH_IDXPAIRS_EXACT_SEARCH
from invenio.search_engine_utils import get_fieldvalues
from invenio.bibrecord import create_record
from invenio.bibrank_record_sorter import get_bibrank_methods, is_method_valid, rank_records as rank_records_bibrank
from invenio.bibrank_downloads_similarity import register_page_view_event, calculate_reading_similarity_list
from invenio.bibindex_engine_stemmer import stem
from invenio.bibindex_engine_tokenizer import wash_author_name, author_name_requires_phrase_search, \
     BibIndexPairTokenizer
from invenio.bibindex_engine_washer import wash_index_term, lower_index_term, wash_author_name
from invenio.bibindexadminlib import get_idx_indexer
from invenio.bibformat import format_record, format_records, get_output_format_content_type, create_excel
from invenio.bibformat_config import CFG_BIBFORMAT_USE_OLD_BIBFORMAT
from invenio.bibrank_downloads_grapher import create_download_history_graph_and_box
from invenio.bibknowledge import get_kbr_values
from invenio.data_cacher import DataCacher
from invenio.websearch_external_collections import print_external_results_overview, perform_external_collection_search
from invenio.access_control_admin import acc_get_action_id
from invenio.access_control_config import VIEWRESTRCOLL, \
    CFG_ACC_GRANT_AUTHOR_RIGHTS_TO_EMAILS_IN_TAGS, \
    CFG_ACC_GRANT_VIEWER_RIGHTS_TO_EMAILS_IN_TAGS
from invenio.websearchadminlib import get_detailed_page_tabs, get_detailed_page_tabs_counts
from invenio.intbitset import intbitset
from invenio.dbquery import DatabaseError, deserialize_via_marshal, InvenioDbQueryWildcardLimitError
from invenio.access_control_engine import acc_authorize_action
from invenio.errorlib import register_exception
from invenio.textutils import encode_for_xml, wash_for_utf8, strip_accents
from invenio.htmlutils import get_mathjax_header
from invenio.htmlutils import nmtoken_from_string

import invenio.template
webstyle_templates = invenio.template.load('webstyle')
webcomment_templates = invenio.template.load('webcomment')

from invenio.bibrank_citation_searcher import calculate_cited_by_list, \
    calculate_co_cited_with_list, get_records_with_num_cites, get_self_cited_by, \
    get_refersto_hitset, get_citedby_hitset
from invenio.bibrank_citation_grapher import create_citation_history_graph_and_box


from invenio.dbquery import run_sql, run_sql_with_limit, wash_table_column_name, \
                            get_table_update_time
from invenio.webuser import getUid, collect_user_info, session_param_set
from invenio.webpage import pageheaderonly, pagefooteronly, create_error_box, write_warning
from invenio.messages import gettext_set_language
from invenio.search_engine_query_parser import SearchQueryParenthesisedParser, \
    SpiresToInvenioSyntaxConverter

from invenio import webinterface_handler_config as apache
from invenio.solrutils_bibindex_searcher import solr_get_bitset
from invenio.xapianutils_bibindex_searcher import xapian_get_bitset


try:
    import invenio.template
    websearch_templates = invenio.template.load('websearch')
except:
    pass

from invenio.websearch_external_collections import calculate_hosted_collections_results, do_calculate_hosted_collections_results
from invenio.websearch_external_collections_config import CFG_HOSTED_COLLECTION_TIMEOUT_ANTE_SEARCH
from invenio.websearch_external_collections_config import CFG_HOSTED_COLLECTION_TIMEOUT_POST_SEARCH
from invenio.websearch_external_collections_config import CFG_EXTERNAL_COLLECTION_MAXRESULTS

VIEWRESTRCOLL_ID = acc_get_action_id(VIEWRESTRCOLL)

## global vars:
cfg_nb_browse_seen_records = 100 # limit of the number of records to check when browsing certain collection
cfg_nicely_ordered_collection_list = 0 # do we propose collection list nicely ordered or alphabetical?

## precompile some often-used regexp for speed reasons:
re_word = re.compile('[\s]')
re_quotes = re.compile('[\'\"]')
re_doublequote = re.compile('\"')
re_logical_and = re.compile('\sand\s', re.I)
re_logical_or = re.compile('\sor\s', re.I)
re_logical_not = re.compile('\snot\s', re.I)
re_operators = re.compile(r'\s([\+\-\|])\s')
re_pattern_wildcards_after_spaces = re.compile(r'(\s)[\*\%]+')
re_pattern_single_quotes = re.compile("'(.*?)'")
re_pattern_double_quotes = re.compile("\"(.*?)\"")
re_pattern_parens_quotes = re.compile(r'[\'\"]{1}[^\'\"]*(\([^\'\"]*\))[^\'\"]*[\'\"]{1}')
re_pattern_regexp_quotes = re.compile("\/(.*?)\/")
re_pattern_spaces_after_colon = re.compile(r'(:\s+)')
re_pattern_short_words = re.compile(r'([\s\"]\w{1,3})[\*\%]+')
re_pattern_space = re.compile("__SPACE__")
re_pattern_today = re.compile("\$TODAY\$")
re_pattern_parens = re.compile(r'\([^\)]+\s+[^\)]+\)')
re_punctuation_followed_by_space = re.compile(CFG_BIBINDEX_CHARS_PUNCTUATION + '\s')

## em possible values
EM_REPOSITORY={"body" : "B",
               "header" : "H",
               "footer" : "F",
               "search_box" : "S",
               "see_also_box" : "L",
               "basket" : "K",
               "alert" : "A",
               "search_info" : "I",
               "overview" : "O",
               "all_portalboxes" : "P",
               "te_portalbox" : "Pte",
               "tp_portalbox" : "Ptp",
               "np_portalbox" : "Pnp",
               "ne_portalbox" : "Pne",
               "lt_portalbox" : "Plt",
               "rt_portalbox" : "Prt"};

class RestrictedCollectionDataCacher(DataCacher):
    def __init__(self):
        def cache_filler():
            ret = []
            try:
                res = run_sql("""SELECT DISTINCT ar.value
                    FROM accROLE_accACTION_accARGUMENT raa JOIN accARGUMENT ar ON raa.id_accARGUMENT = ar.id
                    WHERE ar.keyword = 'collection' AND raa.id_accACTION = %s""", (VIEWRESTRCOLL_ID,), run_on_slave=True)
            except Exception:
                # database problems, return empty cache
                return []
            for coll in res:
                ret.append(coll[0])
            return ret

        def timestamp_verifier():
            return max(get_table_update_time('accROLE_accACTION_accARGUMENT'), get_table_update_time('accARGUMENT'))

        DataCacher.__init__(self, cache_filler, timestamp_verifier)

def collection_restricted_p(collection, recreate_cache_if_needed=True):
    if recreate_cache_if_needed:
        restricted_collection_cache.recreate_cache_if_needed()
    return collection in restricted_collection_cache.cache

try:
    restricted_collection_cache.is_ok_p
except Exception:
    restricted_collection_cache = RestrictedCollectionDataCacher()


def ziplist(*lists):
    """Just like zip(), but returns lists of lists instead of lists of tuples

    Example:
    zip([f1, f2, f3], [p1, p2, p3], [op1, op2, '']) =>
       [(f1, p1, op1), (f2, p2, op2), (f3, p3, '')]
    ziplist([f1, f2, f3], [p1, p2, p3], [op1, op2, '']) =>
       [[f1, p1, op1], [f2, p2, op2], [f3, p3, '']]

    FIXME: This is handy to have, and should live somewhere else, like
           miscutil.really_useful_functions or something.
    XXX: Starting in python 2.6, the same can be achieved (faster) by
         using itertools.izip_longest(); when the minimum recommended Python
         is bumped, we should use that instead.
    """
    def l(*items):
        return list(items)
    return map(l, *lists)


def get_permitted_restricted_collections(user_info, recreate_cache_if_needed=True):
    """Return a list of collection that are restricted but for which the user
    is authorized."""
    if recreate_cache_if_needed:
        restricted_collection_cache.recreate_cache_if_needed()
    ret = []
    for collection in restricted_collection_cache.cache:
        if acc_authorize_action(user_info, 'viewrestrcoll', collection=collection)[0] == 0:
            ret.append(collection)
    return ret

def get_all_restricted_recids():
    """
    Return the set of all the restricted recids, i.e. the ids of those records
    which belong to at least one restricted collection.
    """
    ret = intbitset()
    for collection in restricted_collection_cache.cache:
        ret |= get_collection_reclist(collection)
    return ret

def get_restricted_collections_for_recid(recid, recreate_cache_if_needed=True):
    """
    Return the list of restricted collection names to which recid belongs.
    """
    if recreate_cache_if_needed:
        restricted_collection_cache.recreate_cache_if_needed()
        collection_reclist_cache.recreate_cache_if_needed()
    return [collection for collection in restricted_collection_cache.cache if recid in get_collection_reclist(collection, recreate_cache_if_needed=False)]

def is_user_owner_of_record(user_info, recid):
    """
    Check if the user is owner of the record, i.e. he is the submitter
    and/or belongs to a owner-like group authorized to 'see' the record.

    @param user_info: the user_info dictionary that describe the user.
    @type user_info: user_info dictionary
    @param recid: the record identifier.
    @type recid: positive integer
    @return: True if the user is 'owner' of the record; False otherwise
    @rtype: bool
    """
    authorized_emails_or_group = []
    for tag in CFG_ACC_GRANT_AUTHOR_RIGHTS_TO_EMAILS_IN_TAGS:
        authorized_emails_or_group.extend(get_fieldvalues(recid, tag))
    for email_or_group in authorized_emails_or_group:
        if email_or_group in user_info['group']:
            return True
        email = email_or_group.strip().lower()
        if user_info['email'].strip().lower() == email:
            return True
    return False

###FIXME: This method needs to be refactorized
def is_user_viewer_of_record(user_info, recid):
    """
    Check if the user is allow to view the record based in the marc tags
    inside CFG_ACC_GRANT_VIEWER_RIGHTS_TO_EMAILS_IN_TAGS
    i.e. his email is inside the 506__m tag or he is inside an e-group listed
    in the 506__m tag

    @param user_info: the user_info dictionary that describe the user.
    @type user_info: user_info dictionary
    @param recid: the record identifier.
    @type recid: positive integer
    @return: True if the user is 'allow to view' the record; False otherwise
    @rtype: bool
    """

    authorized_emails_or_group = []
    for tag in CFG_ACC_GRANT_VIEWER_RIGHTS_TO_EMAILS_IN_TAGS:
        authorized_emails_or_group.extend(get_fieldvalues(recid, tag))
    for email_or_group in authorized_emails_or_group:
        if email_or_group in user_info['group']:
            return True
        email = email_or_group.strip().lower()
        if user_info['email'].strip().lower() == email:
            return True
    return False

def check_user_can_view_record(user_info, recid):
    """
    Check if the user is authorized to view the given recid. The function
    grants access in two cases: either user has author rights on this
    record, or he has view rights to the primary collection this record
    belongs to.

    @param user_info: the user_info dictionary that describe the user.
    @type user_info: user_info dictionary
    @param recid: the record identifier.
    @type recid: positive integer
    @return: (0, ''), when authorization is granted, (>0, 'message') when
    authorization is not granted
    @rtype: (int, string)
    """
    policy = CFG_WEBSEARCH_VIEWRESTRCOLL_POLICY.strip().upper()
    if isinstance(recid, str):
        recid = int(recid)
    ## At this point, either webcoll has not yet run or there are some
    ## restricted collections. Let's see first if the user own the record.
    if is_user_owner_of_record(user_info, recid):
        ## Perfect! It's authorized then!
        return (0, '')

    if is_user_viewer_of_record(user_info, recid):
        ## Perfect! It's authorized then!
        return (0, '')

    restricted_collections = get_restricted_collections_for_recid(recid, recreate_cache_if_needed=False)
    if not restricted_collections and record_public_p(recid):
        ## The record is public and not part of any restricted collection
        return (0, '')
    if restricted_collections:
        ## If there are restricted collections the user must be authorized to all/any of them (depending on the policy)
        auth_code, auth_msg = 0, ''
        for collection in restricted_collections:
            (auth_code, auth_msg) = acc_authorize_action(user_info, VIEWRESTRCOLL, collection=collection)
            if auth_code and policy != 'ANY':
                ## Ouch! the user is not authorized to this collection
                return (auth_code, auth_msg)
            elif auth_code == 0 and policy == 'ANY':
                ## Good! At least one collection is authorized
                return (0, '')
        ## Depending on the policy, the user will be either authorized or not
        return auth_code, auth_msg
    if is_record_in_any_collection(recid, recreate_cache_if_needed=False):
        ## the record is not in any restricted collection
        return (0, '')
    elif record_exists(recid) > 0:
        ## We are in the case where webcoll has not run.
        ## Let's authorize SUPERADMIN
        (auth_code, auth_msg) = acc_authorize_action(user_info, VIEWRESTRCOLL, collection=None)
        if auth_code == 0:
            return (0, '')
        else:
            ## Too bad. Let's print a nice message:
            return (1, """The record you are trying to access has just been
submitted to the system and needs to be assigned to the
proper collections. It is currently restricted for security reasons
until the assignment will be fully completed. Please come back later to
properly access this record.""")
    else:
        ## The record either does not exists or has been deleted.
        ## Let's handle these situations outside of this code.
        return (0, '')

class IndexStemmingDataCacher(DataCacher):
    """
    Provides cache for stemming information for word/phrase indexes.
    This class is not to be used directly; use function
    get_index_stemming_language() instead.
    """
    def __init__(self):
        def cache_filler():
            try:
                res = run_sql("""SELECT id, stemming_language FROM idxINDEX""")
            except DatabaseError:
                # database problems, return empty cache
                return {}
            return dict(res)

        def timestamp_verifier():
            return get_table_update_time('idxINDEX')

        DataCacher.__init__(self, cache_filler, timestamp_verifier)

try:
    index_stemming_cache.is_ok_p
except Exception:
    index_stemming_cache = IndexStemmingDataCacher()

def get_index_stemming_language(index_id, recreate_cache_if_needed=True):
    """Return stemming langugage for given index."""
    if recreate_cache_if_needed:
        index_stemming_cache.recreate_cache_if_needed()
    return index_stemming_cache.cache[index_id]

class CollectionRecListDataCacher(DataCacher):
    """
    Provides cache for collection reclist hitsets.  This class is not
    to be used directly; use function get_collection_reclist() instead.
    """
    def __init__(self):
        def cache_filler():
            ret = {}
            try:
                res = run_sql("SELECT name FROM collection")
            except Exception:
                # database problems, return empty cache
                return {}
            for name in res:
                ret[name[0]] = None # this will be filled later during runtime by calling get_collection_reclist(coll)
            return ret

        def timestamp_verifier():
            return get_table_update_time('collection')

        DataCacher.__init__(self, cache_filler, timestamp_verifier)

try:
    if not collection_reclist_cache.is_ok_p:
        raise Exception
except Exception:
    collection_reclist_cache = CollectionRecListDataCacher()

def get_collection_reclist(coll, recreate_cache_if_needed=True):
    """Return hitset of recIDs that belong to the collection 'coll'."""
    if recreate_cache_if_needed:
        collection_reclist_cache.recreate_cache_if_needed()
    if coll not in collection_reclist_cache.cache:
        return intbitset() # collection does not exist; return empty set
    if not collection_reclist_cache.cache[coll]:
        # collection's reclist not in the cache yet, so calculate it
        # and fill the cache:
        reclist = intbitset()
        query = "SELECT nbrecs,reclist FROM collection WHERE name=%s"
        res = run_sql(query, (coll, ), 1)
        if res:
            try:
                reclist = intbitset(res[0][1])
            except:
                pass
        collection_reclist_cache.cache[coll] = reclist
    # finally, return reclist:
    return collection_reclist_cache.cache[coll]

def get_available_output_formats(visible_only=False):
    """
    Return the list of available output formats.  When visible_only is
    True, returns only those output formats that have visibility flag
    set to 1.
    """

    formats = []
    query = "SELECT code,name FROM format"
    if visible_only:
        query += " WHERE visibility='1'"
    query += " ORDER BY name ASC"
    res = run_sql(query)
    if res:
        # propose found formats:
        for code, name in res:
            formats.append({ 'value' : code,
                             'text' : name
                           })
    else:
        formats.append({'value' : 'hb',
                        'text' : "HTML brief"
                       })
    return formats

class SearchResultsCache(DataCacher):
    """
    Provides temporary lazy cache for Search Results.
    Useful when users click on `next page'.
    """
    def __init__(self):
        def cache_filler():
            return {}
        def timestamp_verifier():
            return '1970-01-01 00:00:00' # lazy cache is always okay;
                                         # its filling is governed by
                                         # CFG_WEBSEARCH_SEARCH_CACHE_SIZE
        DataCacher.__init__(self, cache_filler, timestamp_verifier)

try:
    if not search_results_cache.is_ok_p:
        raise Exception
except Exception:
    search_results_cache = SearchResultsCache()

class CollectionI18nNameDataCacher(DataCacher):
    """
    Provides cache for I18N collection names.  This class is not to be
    used directly; use function get_coll_i18nname() instead.
    """
    def __init__(self):
        def cache_filler():
            ret = {}
            try:
                res = run_sql("SELECT c.name,cn.ln,cn.value FROM collectionname AS cn, collection AS c WHERE cn.id_collection=c.id AND cn.type='ln'") # ln=long name
            except Exception:
                # database problems
                return {}
            for c, ln, i18nname in res:
                if i18nname:
                    if not ret.has_key(c):
                        ret[c] = {}
                    ret[c][ln] = i18nname
            return ret

        def timestamp_verifier():
            return get_table_update_time('collectionname')

        DataCacher.__init__(self, cache_filler, timestamp_verifier)

try:
    if not collection_i18nname_cache.is_ok_p:
        raise Exception
except Exception:
    collection_i18nname_cache = CollectionI18nNameDataCacher()

def get_coll_i18nname(c, ln=CFG_SITE_LANG, verify_cache_timestamp=True):
    """
    Return nicely formatted collection name (of the name type `ln'
    (=long name)) for collection C in language LN.

    This function uses collection_i18nname_cache, but it verifies
    whether the cache is up-to-date first by default.  This
    verification step is performed by checking the DB table update
    time.  So, if you call this function 1000 times, it can get very
    slow because it will do 1000 table update time verifications, even
    though collection names change not that often.

    Hence the parameter VERIFY_CACHE_TIMESTAMP which, when set to
    False, will assume the cache is already up-to-date.  This is
    useful namely in the generation of collection lists for the search
    results page.
    """
    if verify_cache_timestamp:
        collection_i18nname_cache.recreate_cache_if_needed()
    out = c
    try:
        out = collection_i18nname_cache.cache[c][ln]
    except KeyError:
        pass # translation in LN does not exist
    return out

class FieldI18nNameDataCacher(DataCacher):
    """
    Provides cache for I18N field names.  This class is not to be used
    directly; use function get_field_i18nname() instead.
    """
    def __init__(self):
        def cache_filler():
            ret = {}
            try:
                res = run_sql("SELECT f.name,fn.ln,fn.value FROM fieldname AS fn, field AS f WHERE fn.id_field=f.id AND fn.type='ln'") # ln=long name
            except Exception:
                # database problems, return empty cache
                return {}
            for f, ln, i18nname in res:
                if i18nname:
                    if not ret.has_key(f):
                        ret[f] = {}
                    ret[f][ln] = i18nname
            return ret

        def timestamp_verifier():
            return get_table_update_time('fieldname')

        DataCacher.__init__(self, cache_filler, timestamp_verifier)

try:
    if not field_i18nname_cache.is_ok_p:
        raise Exception
except Exception:
    field_i18nname_cache = FieldI18nNameDataCacher()

def get_field_i18nname(f, ln=CFG_SITE_LANG, verify_cache_timestamp=True):
    """
    Return nicely formatted field name (of type 'ln', 'long name') for
    field F in language LN.

    If VERIFY_CACHE_TIMESTAMP is set to True, then verify DB timestamp
    and field I18N name cache timestamp and refresh cache from the DB
    if needed.  Otherwise don't bother checking DB timestamp and
    return the cached value.  (This is useful when get_field_i18nname
    is called inside a loop.)
    """
    if verify_cache_timestamp:
        field_i18nname_cache.recreate_cache_if_needed()
    out = f
    try:
        out = field_i18nname_cache.cache[f][ln]
    except KeyError:
        pass # translation in LN does not exist
    return out

def get_alphabetically_ordered_collection_list(level=0, ln=CFG_SITE_LANG):
    """Returns nicely ordered (score respected) list of collections, more exactly list of tuples
       (collection name, printable collection name).
       Suitable for create_search_box()."""
    out = []
    res = run_sql("SELECT name FROM collection ORDER BY name ASC")
    for c_name in res:
        c_name = c_name[0]
        # make a nice printable name (e.g. truncate c_printable for
        # long collection names in given language):
        c_printable_fullname = get_coll_i18nname(c_name, ln, False)
        c_printable = wash_index_term(c_printable_fullname, 30, False)
        if c_printable != c_printable_fullname:
            c_printable = c_printable + "..."
        if level:
            c_printable = " " + level * '-' + " " + c_printable
        out.append([c_name, c_printable])
    return out

def get_nicely_ordered_collection_list(collid=1, level=0, ln=CFG_SITE_LANG):
    """Returns nicely ordered (score respected) list of collections, more exactly list of tuples
       (collection name, printable collection name).
       Suitable for create_search_box()."""
    colls_nicely_ordered = []
    res = run_sql("""SELECT c.name,cc.id_son FROM collection_collection AS cc, collection AS c
                     WHERE c.id=cc.id_son AND cc.id_dad=%s ORDER BY score DESC""", (collid, ))
    for c, cid in res:
        # make a nice printable name (e.g. truncate c_printable for
        # long collection names in given language):
        c_printable_fullname = get_coll_i18nname(c, ln, False)
        c_printable = wash_index_term(c_printable_fullname, 30, False)
        if c_printable != c_printable_fullname:
            c_printable = c_printable + "..."
        if level:
            c_printable = " " + level * '-' + " " + c_printable
        colls_nicely_ordered.append([c, c_printable])
        colls_nicely_ordered  = colls_nicely_ordered + get_nicely_ordered_collection_list(cid, level+1, ln=ln)
    return colls_nicely_ordered

def get_index_id_from_field(field):
    """
    Return index id with name corresponding to FIELD, or the first
    index id where the logical field code named FIELD is indexed.

    Return zero in case there is no index defined for this field.

    Example: field='author', output=4.
    """
    out = 0
    if not field:
        field = 'global' # empty string field means 'global' index (field 'anyfield')

    # first look in the index table:
    res = run_sql("""SELECT id FROM idxINDEX WHERE name=%s""", (field,))
    if res:
        out = res[0][0]
        return out

    # not found in the index table, now look in the field table:
    res = run_sql("""SELECT w.id FROM idxINDEX AS w, idxINDEX_field AS wf, field AS f
                      WHERE f.code=%s AND wf.id_field=f.id AND w.id=wf.id_idxINDEX
                      LIMIT 1""", (field,))
    if res:
        out = res[0][0]
    return out

def get_words_from_pattern(pattern):
    """
    Returns list of whitespace-separated words from pattern, removing any
    trailing punctuation-like signs from words in pattern.
    """
    words = {}
    # clean trailing punctuation signs inside pattern
    pattern = re_punctuation_followed_by_space.sub(' ', pattern)
    for word in string.split(pattern):
        if not words.has_key(word):
            words[word] = 1
    return words.keys()

def create_basic_search_units(req, p, f, m=None, of='hb'):
    """Splits search pattern and search field into a list of independently searchable units.
       - A search unit consists of '(operator, pattern, field, type, hitset)' tuples where
          'operator' is set union (|), set intersection (+) or set exclusion (-);
          'pattern' is either a word (e.g. muon*) or a phrase (e.g. 'nuclear physics');
          'field' is either a code like 'title' or MARC tag like '100__a';
          'type' is the search type ('w' for word file search, 'a' for access file search).
        - Optionally, the function accepts the match type argument 'm'.
          If it is set (e.g. from advanced search interface), then it
          performs this kind of matching.  If it is not set, then a guess is made.
          'm' can have values: 'a'='all of the words', 'o'='any of the words',
                               'p'='phrase/substring', 'r'='regular expression',
                               'e'='exact value'.
        - Warnings are printed on req (when not None) in case of HTML output formats."""

    opfts = [] # will hold (o,p,f,t,h) units

    # FIXME: quick hack for the journal index
    if f == 'journal':
        opfts.append(['+', p, f, 'w'])
        return opfts

    ## check arguments: is desired matching type set?
    if m:
        ## A - matching type is known; good!
        if m == 'e':
            # A1 - exact value:
            opfts.append(['+', p, f, 'a']) # '+' since we have only one unit
        elif m == 'p':
            # A2 - phrase/substring:
            opfts.append(['+', "%" + p + "%", f, 'a']) # '+' since we have only one unit
        elif m == 'r':
            # A3 - regular expression:
            opfts.append(['+', p, f, 'r']) # '+' since we have only one unit
        elif m == 'a' or m == 'w':
            # A4 - all of the words:
            p = strip_accents(p) # strip accents for 'w' mode, FIXME: delete when not needed
            for word in get_words_from_pattern(p):
                opfts.append(['+', word, f, 'w']) # '+' in all units
        elif m == 'o':
            # A5 - any of the words:
            p = strip_accents(p) # strip accents for 'w' mode, FIXME: delete when not needed
            for word in get_words_from_pattern(p):
                if len(opfts)==0:
                    opfts.append(['+', word, f, 'w']) # '+' in the first unit
                else:
                    opfts.append(['|', word, f, 'w']) # '|' in further units
        else:
            if of.startswith("h"):
                write_warning("Matching type '%s' is not implemented yet." % cgi.escape(m), "Warning", req=req)
            opfts.append(['+', "%" + p + "%", f, 'w'])
    else:
        ## B - matching type is not known: let us try to determine it by some heuristics
        if f and p[0] == '"' and p[-1] == '"':
            ## B0 - does 'p' start and end by double quote, and is 'f' defined? => doing ACC search
            opfts.append(['+', p[1:-1], f, 'a'])
        elif f in ('author', 'firstauthor', 'exactauthor', 'exactfirstauthor') and author_name_requires_phrase_search(p):
            ## B1 - do we search in author, and does 'p' contain space/comma/dot/etc?
            ## => doing washed ACC search
            opfts.append(['+', p, f, 'a'])
        elif f and p[0] == "'" and p[-1] == "'":
            ## B0bis - does 'p' start and end by single quote, and is 'f' defined? => doing ACC search
            opfts.append(['+', '%' + p[1:-1] + '%', f, 'a'])
        elif f and p[0] == "/" and p[-1] == "/":
            ## B0ter - does 'p' start and end by a slash, and is 'f' defined? => doing regexp search
            opfts.append(['+', p[1:-1], f, 'r'])
        elif f and string.find(p, ',') >= 0:
            ## B1 - does 'p' contain comma, and is 'f' defined? => doing ACC search
            opfts.append(['+', p, f, 'a'])
        elif f and str(f[0:2]).isdigit():
            ## B2 - does 'f' exist and starts by two digits?  => doing ACC search
            opfts.append(['+', p, f, 'a'])
        else:
            ## B3 - doing WRD search, but maybe ACC too
            # search units are separated by spaces unless the space is within single or double quotes
            # so, let us replace temporarily any space within quotes by '__SPACE__'
            p = re_pattern_single_quotes.sub(lambda x: "'"+string.replace(x.group(1), ' ', '__SPACE__')+"'", p)
            p = re_pattern_double_quotes.sub(lambda x: "\""+string.replace(x.group(1), ' ', '__SPACE__')+"\"", p)
            p = re_pattern_regexp_quotes.sub(lambda x: "/"+string.replace(x.group(1), ' ', '__SPACE__')+"/", p)
            # and spaces after colon as well:
            p = re_pattern_spaces_after_colon.sub(lambda x: string.replace(x.group(1), ' ', '__SPACE__'), p)
            # wash argument:
            p = re_logical_and.sub(" ", p)
            p = re_logical_or.sub(" |", p)
            p = re_logical_not.sub(" -", p)
            p = re_operators.sub(r' \1', p)
            for pi in string.split(p): # iterate through separated units (or items, as "pi" stands for "p item")
                pi = re_pattern_space.sub(" ", pi) # replace back '__SPACE__' by ' '
                # firstly, determine set operator
                if pi[0] == '+' or pi[0] == '-' or pi[0] == '|':
                    oi = pi[0]
                    pi = pi[1:]
                else:
                    # okay, there is no operator, so let us decide what to do by default
                    oi = '+' # by default we are doing set intersection...
                # secondly, determine search pattern and field:
                if string.find(pi, ":") > 0:
                    fi, pi = string.split(pi, ":", 1)
                    fi = wash_field(fi)
                    # test whether fi is a real index code or a MARC-tag defined code:
                    if fi in get_fieldcodes() or '00' <= fi[:2] <= '99':
                        pass
                    else:
                        # it is not, so join it back:
                        fi, pi = f, fi + ":" + pi
                else:
                    fi, pi = f, pi
                # wash 'fi' argument:
                fi = wash_field(fi)
                # wash 'pi' argument:
                pi = pi.strip() # strip eventual spaces
                if re_quotes.match(pi):
                    # B3a - quotes are found => do ACC search (phrase search)
                    if pi[0] == '"' and pi[-1] == '"':
                        pi = string.replace(pi, '"', '') # remove quote signs
                        opfts.append([oi, pi, fi, 'a'])
                    elif pi[0] == "'" and pi[-1] == "'":
                        pi = string.replace(pi, "'", "") # remove quote signs
                        opfts.append([oi, "%" + pi + "%", fi, 'a'])
                    else: # unbalanced quotes, so fall back to WRD query:
                        opfts.append([oi, pi, fi, 'w'])
                elif pi.startswith('/') and pi.endswith('/'):
                    # B3b - pi has slashes around => do regexp search
                    opfts.append([oi, pi[1:-1], fi, 'r'])
                elif fi and len(fi) > 1 and str(fi[0]).isdigit() and str(fi[1]).isdigit():
                    # B3c - fi exists and starts by two digits => do ACC search
                    opfts.append([oi, pi, fi, 'a'])
                elif fi and not get_index_id_from_field(fi) and get_field_name(fi):
                    # B3d - logical field fi exists but there is no WRD index for fi => try ACC search
                    opfts.append([oi, pi, fi, 'a'])
                else:
                    # B3e - general case => do WRD search
                    pi = strip_accents(pi) # strip accents for 'w' mode, FIXME: delete when not needed
                    for pii in get_words_from_pattern(pi):
                        opfts.append([oi, pii, fi, 'w'])
    ## sanity check:
    for i in range(0, len(opfts)):
        try:
            pi = opfts[i][1]
            if pi == '*':
                if of.startswith("h"):
                    write_warning("Ignoring standalone wildcard word.", "Warning", req=req)
                del opfts[i]
            if pi == '' or pi == ' ':
                fi = opfts[i][2]
                if fi:
                    if of.startswith("h"):
                        write_warning("Ignoring empty <em>%s</em> search term." % fi, "Warning", req=req)
                del opfts[i]
        except:
            pass

    ## replace old logical field names if applicable:
    if CFG_WEBSEARCH_FIELDS_CONVERT:
        opfts = [[o, p, wash_field(f), t] for o, p, f, t in opfts]

    ## return search units:
    return opfts

def page_start(req, of, cc, aas, ln, uid, title_message=None,
               description='', keywords='', recID=-1, tab='', p='', em=''):
    """
    Start page according to given output format.

    @param title_message: title of the page, not escaped for HTML
    @param description: description of the page, not escaped for HTML
    @param keywords: keywords of the page, not escaped for HTML
    """
    _ = gettext_set_language(ln)
    if not req or isinstance(req, cStringIO.OutputType):
        return # we were called from CLI

    if not title_message:
        title_message = _("Search Results")

    content_type = get_output_format_content_type(of)

    if of.startswith('x'):
        if of == 'xr':
            # we are doing RSS output
            req.content_type = "application/rss+xml"
            req.send_http_header()
            req.write("""<?xml version="1.0" encoding="UTF-8"?>\n""")
        else:
            # we are doing XML output:
            req.content_type = get_output_format_content_type(of, 'text/xml')
            req.send_http_header()
            req.write("""<?xml version="1.0" encoding="UTF-8"?>\n""")
    elif of.startswith('t') or str(of[0:3]).isdigit():
        # we are doing plain text output:
        req.content_type = "text/plain"
        req.send_http_header()
    elif of == "id":
        pass # nothing to do, we shall only return list of recIDs
    elif content_type == 'text/html':
        # we are doing HTML output:
        req.content_type = "text/html"
        req.send_http_header()

        if not description:
            description = "%s %s." % (cc, _("Search Results"))

        if not keywords:
            keywords = "%s, WebSearch, %s" % (get_coll_i18nname(CFG_SITE_NAME, ln, False), get_coll_i18nname(cc, ln, False))

        ## generate RSS URL:
        argd = {}
        if req.args:
            argd = cgi.parse_qs(req.args)
        rssurl = websearch_templates.build_rss_url(argd)

        ## add MathJax if displaying single records (FIXME: find
        ## eventual better place to this code)
        if of.lower() in CFG_WEBSEARCH_USE_MATHJAX_FOR_FORMATS:
            metaheaderadd = get_mathjax_header(req.is_https())
        else:
            metaheaderadd = ''
        # Add metadata in meta tags for Google scholar-esque harvesting...
        # only if we have a detailed meta format and we are looking at a
        # single record
        if (recID != -1 and CFG_WEBSEARCH_DETAILED_META_FORMAT):
            metaheaderadd += format_record(recID, \
                                           CFG_WEBSEARCH_DETAILED_META_FORMAT, \
                                           ln = ln)

        ## generate navtrail:
        navtrail = create_navtrail_links(cc, aas, ln)
        if navtrail != '':
            navtrail += ' &gt; '
        if (tab != '' or ((of != '' or of.lower() != 'hd') and of != 'hb')) and \
               recID != -1:
            # If we are not in information tab in HD format, customize
            # the nav. trail to have a link back to main record. (Due
            # to the way perform_request_search() works, hb
            # (lowercase) is equal to hd)
            navtrail += ' <a class="navtrail" href="%s/%s/%s">%s</a>' % \
                            (CFG_SITE_URL, CFG_SITE_RECORD, recID, cgi.escape(title_message))
            if (of != '' or of.lower() != 'hd') and of != 'hb':
                # Export
                format_name = of
                query = "SELECT name FROM format WHERE code=%s"
                res = run_sql(query, (of,))
                if res:
                    format_name = res[0][0]
                navtrail += ' &gt; ' + format_name
            else:
                # Discussion, citations, etc. tabs
                tab_label = get_detailed_page_tabs(cc, ln=ln)[tab]['label']
                navtrail += ' &gt; ' + _(tab_label)
        else:
            navtrail += cgi.escape(title_message)

        if p:
            # we are serving search/browse results pages, so insert pattern:
            navtrail += ": " + cgi.escape(p)
            title_message = p + " - " + title_message

        body_css_classes = []
        if cc:
            # we know the collection, lets allow page styles based on cc

            #collection names may not satisfy rules for css classes which
            #are something like:  -?[_a-zA-Z]+[_a-zA-Z0-9-]*
            #however it isn't clear what we should do about cases with
            #numbers, so we leave them to fail.  Everything else becomes "_"

            css = nmtoken_from_string(cc).replace('.','_').replace('-','_').replace(':','_')
            body_css_classes.append(css)

        ## finally, print page header:
        if em == '' or EM_REPOSITORY["header"] in em:
            req.write(pageheaderonly(req=req, title=title_message,
                                 navtrail=navtrail,
                                 description=description,
                                 keywords=keywords,
                                 metaheaderadd=metaheaderadd,
                                 uid=uid,
                                 language=ln,
                                 navmenuid='search',
                                 navtrail_append_title_p=0,
                                 rssurl=rssurl,
                                 body_css_classes=body_css_classes))
        req.write(websearch_templates.tmpl_search_pagestart(ln=ln))
    else:
        req.content_type = content_type
        req.send_http_header()

def page_end(req, of="hb", ln=CFG_SITE_LANG, em=""):
    "End page according to given output format: e.g. close XML tags, add HTML footer, etc."
    if of == "id":
        return [] # empty recID list
    if not req:
        return # we were called from CLI
    if of.startswith('h'):
        req.write(websearch_templates.tmpl_search_pageend(ln = ln)) # pagebody end
        if em == "" or EM_REPOSITORY["footer"] in em:
            req.write(pagefooteronly(lastupdated=__lastupdated__, language=ln, req=req))
    return

def create_page_title_search_pattern_info(p, p1, p2, p3):
    """Create the search pattern bit for the page <title> web page
    HTML header.  Basically combine p and (p1,p2,p3) together so that
    the page header may be filled whether we are in the Simple Search
    or Advanced Search interface contexts."""
    out = ""
    if p:
        out = p
    else:
        out = p1
        if p2:
            out += ' ' + p2
        if p3:
            out += ' ' + p3
    return out

def create_inputdate_box(name="d1", selected_year=0, selected_month=0, selected_day=0, ln=CFG_SITE_LANG):
    "Produces 'From Date', 'Until Date' kind of selection box.  Suitable for search options."

    _ = gettext_set_language(ln)

    box = ""
    # day
    box += """<select name="%sd">""" % name
    box += """<option value="">%s""" % _("any day")
    for day in range(1, 32):
        box += """<option value="%02d"%s>%02d""" % (day, is_selected(day, selected_day), day)
    box += """</select>"""
    # month
    box += """<select name="%sm">""" % name
    box += """<option value="">%s""" % _("any month")
    # trailing space in May distinguishes short/long form of the month name
    for mm, month in [(1, _("January")), (2, _("February")), (3, _("March")), (4, _("April")), \
                      (5, _("May ")), (6, _("June")), (7, _("July")), (8, _("August")), \
                      (9, _("September")), (10, _("October")), (11, _("November")), (12, _("December"))]:
        box += """<option value="%02d"%s>%s""" % (mm, is_selected(mm, selected_month), month.strip())
    box += """</select>"""
    # year
    box += """<select name="%sy">""" % name
    box += """<option value="">%s""" % _("any year")
    this_year = int(time.strftime("%Y", time.localtime()))
    for year in range(this_year-20, this_year+1):
        box += """<option value="%d"%s>%d""" % (year, is_selected(year, selected_year), year)
    box += """</select>"""
    return box

def create_search_box(cc, colls, p, f, rg, sf, so, sp, rm, of, ot, aas,
                      ln, p1, f1, m1, op1, p2, f2, m2, op2, p3, f3,
                      m3, sc, pl, d1y, d1m, d1d, d2y, d2m, d2d, dt, jrec, ec,
                      action="", em=""):

    """Create search box for 'search again in the results page' functionality."""
    if em != "" and EM_REPOSITORY["search_box"] not in em:
        if EM_REPOSITORY["body"] in em and cc != CFG_SITE_NAME:
            return '''
            <h1 class="headline">%(ccname)s</h1>''' % {'ccname' : cgi.escape(cc), }
        else:
            return ""
    # load the right message language
    _ = gettext_set_language(ln)

    # some computations
    cc_intl = get_coll_i18nname(cc, ln, False)
    cc_colID = get_colID(cc)

    colls_nicely_ordered = []
    if cfg_nicely_ordered_collection_list:
        colls_nicely_ordered = get_nicely_ordered_collection_list(ln=ln)
    else:
        colls_nicely_ordered = get_alphabetically_ordered_collection_list(ln=ln)

    colls_nice = []
    for (cx, cx_printable) in colls_nicely_ordered:
        if not cx.startswith("Unnamed collection"):
            colls_nice.append({ 'value' : cx,
                                'text' : cx_printable
                              })

    coll_selects = []
    if colls and colls[0] != CFG_SITE_NAME:
        # some collections are defined, so print these first, and only then print 'add another collection' heading:
        for c in colls:
            if c:
                temp = []
                temp.append({ 'value' : CFG_SITE_NAME,
                              'text' : '*** %s ***' % _("any public collection")
                            })
                # this field is used to remove the current collection from the ones to be searched.
                temp.append({ 'value' : '',
                              'text' : '*** %s ***' % _("remove this collection")
                            })
                for val in colls_nice:
                    # print collection:
                    if not cx.startswith("Unnamed collection"):
                        temp.append({ 'value' : val['value'],
                                      'text' : val['text'],
                                      'selected' : (c == re.sub("^[\s\-]*","", val['value']))
                                    })
                coll_selects.append(temp)
        coll_selects.append([{ 'value' : '',
                               'text' : '*** %s ***' % _("add another collection")
                             }] + colls_nice)
    else: # we searched in CFG_SITE_NAME, so print 'any public collection' heading
        coll_selects.append([{ 'value' : CFG_SITE_NAME,
                               'text' : '*** %s ***' % _("any public collection")
                             }] + colls_nice)

    ## ranking methods
    ranks = [{
               'value' : '',
               'text' : "- %s %s -" % (_("OR").lower (), _("rank by")),
             }]
    for (code, name) in get_bibrank_methods(cc_colID, ln):
        # propose found rank methods:
        ranks.append({
                       'value' : code,
                       'text' : name,
                     })

    formats = get_available_output_formats(visible_only=True)

    # show collections in the search box? (not if there is only one
    # collection defined, and not if we are in light search)
    show_colls = True
    show_title = True
    if len(collection_reclist_cache.cache.keys()) == 1 or \
           aas == -1:
        show_colls = False
        show_title = False

    if cc == CFG_SITE_NAME:
        show_title = False

    if CFG_INSPIRE_SITE:
        show_title = False

    return websearch_templates.tmpl_search_box(
             ln = ln,
             aas = aas,
             cc_intl = cc_intl,
             cc = cc,
             ot = ot,
             sp = sp,
             action = action,
             fieldslist = get_searchwithin_fields(ln=ln, colID=cc_colID),
             f1 = f1,
             f2 = f2,
             f3 = f3,
             m1 = m1,
             m2 = m2,
             m3 = m3,
             p1 = p1,
             p2 = p2,
             p3 = p3,
             op1 = op1,
             op2 = op2,
             rm = rm,
             p = p,
             f = f,
             coll_selects = coll_selects,
             d1y = d1y, d2y = d2y, d1m = d1m, d2m = d2m, d1d = d1d, d2d = d2d,
             dt = dt,
             sort_fields = get_sortby_fields(ln=ln, colID=cc_colID),
             sf = sf,
             so = so,
             ranks = ranks,
             sc = sc,
             rg = rg,
             formats = formats,
             of = of,
             pl = pl,
             jrec = jrec,
             ec = ec,
             show_colls = show_colls,
             show_title = show_title and (em=="" or EM_REPOSITORY["body"] in em)
           )

def create_navtrail_links(cc=CFG_SITE_NAME, aas=0, ln=CFG_SITE_LANG, self_p=1, tab=''):
    """Creates navigation trail links, i.e. links to collection
    ancestors (except Home collection).  If aas==1, then links to
    Advanced Search interfaces; otherwise Simple Search.
    """

    dads = []
    for dad in get_coll_ancestors(cc):
        if dad != CFG_SITE_NAME: # exclude Home collection
            dads.append ((dad, get_coll_i18nname(dad, ln, False)))

    if self_p and cc != CFG_SITE_NAME:
        dads.append((cc, get_coll_i18nname(cc, ln, False)))

    return websearch_templates.tmpl_navtrail_links(
        aas=aas, ln=ln, dads=dads)

def get_searchwithin_fields(ln='en', colID=None):
    """Retrieves the fields name used in the 'search within' selection box for the collection ID colID."""
    res = None
    if colID:
        res = run_sql("""SELECT f.code,f.name FROM field AS f, collection_field_fieldvalue AS cff
                                 WHERE cff.type='sew' AND cff.id_collection=%s AND cff.id_field=f.id
                              ORDER BY cff.score DESC, f.name ASC""", (colID,))
    if not res:
        res = run_sql("SELECT code,name FROM field ORDER BY name ASC")
    fields = [{
                'value' : '',
                'text' : get_field_i18nname("any field", ln, False)
              }]
    for field_code, field_name in res:
        if field_code and field_code != "anyfield":
            fields.append({ 'value' : field_code,
                            'text' : get_field_i18nname(field_name, ln, False)
                          })
    return fields

def get_sortby_fields(ln='en', colID=None):
    """Retrieves the fields name used in the 'sort by' selection box for the collection ID colID."""
    _ = gettext_set_language(ln)
    res = None
    if colID:
        res = run_sql("""SELECT DISTINCT(f.code),f.name FROM field AS f, collection_field_fieldvalue AS cff
                                 WHERE cff.type='soo' AND cff.id_collection=%s AND cff.id_field=f.id
                              ORDER BY cff.score DESC, f.name ASC""", (colID,))
    if not res:
        # no sort fields defined for this colID, try to take Home collection:
        res = run_sql("""SELECT DISTINCT(f.code),f.name FROM field AS f, collection_field_fieldvalue AS cff
                                 WHERE cff.type='soo' AND cff.id_collection=%s AND cff.id_field=f.id
                                 ORDER BY cff.score DESC, f.name ASC""", (1,))
    if not res:
        # no sort fields defined for the Home collection, take all sort fields defined wherever they are:
        res = run_sql("""SELECT DISTINCT(f.code),f.name FROM field AS f, collection_field_fieldvalue AS cff
                                 WHERE cff.type='soo' AND cff.id_field=f.id
                                 ORDER BY cff.score DESC, f.name ASC""",)
    fields = [{
                'value' : '',
                'text' : _("latest first")
              }]
    for field_code, field_name in res:
        if field_code and field_code != "anyfield":
            fields.append({ 'value' : field_code,
                            'text' : get_field_i18nname(field_name, ln, False)
                          })
    return fields

def create_andornot_box(name='op', value='', ln='en'):
    "Returns HTML code for the AND/OR/NOT selection box."

    _ = gettext_set_language(ln)

    out = """
    <select name="%s">
    <option value="a"%s>%s
    <option value="o"%s>%s
    <option value="n"%s>%s
    </select>
    """ % (name,
           is_selected('a', value), _("AND"),
           is_selected('o', value), _("OR"),
           is_selected('n', value), _("AND NOT"))

    return out

def create_matchtype_box(name='m', value='', ln='en'):
    "Returns HTML code for the 'match type' selection box."

    _ = gettext_set_language(ln)

    out = """
    <select name="%s">
    <option value="a"%s>%s
    <option value="o"%s>%s
    <option value="e"%s>%s
    <option value="p"%s>%s
    <option value="r"%s>%s
    </select>
    """ % (name,
           is_selected('a', value), _("All of the words:"),
           is_selected('o', value), _("Any of the words:"),
           is_selected('e', value), _("Exact phrase:"),
           is_selected('p', value), _("Partial phrase:"),
           is_selected('r', value), _("Regular expression:"))
    return out

def is_selected(var, fld):
    "Checks if the two are equal, and if yes, returns ' selected'.  Useful for select boxes."
    if type(var) is int and type(fld) is int:
        if var == fld:
            return " selected"
    elif str(var) == str(fld):
        return " selected"
    elif fld and len(fld)==3 and fld[0] == "w" and var == fld[1:]:
        return " selected"
    return ""

def wash_colls(cc, c, split_colls=0, verbose=0):
    """Wash collection list by checking whether user has deselected
    anything under 'Narrow search'.  Checks also if cc is a list or not.
       Return list of cc, colls_to_display, colls_to_search since the list
    of collections to display is different from that to search in.
    This is because users might have chosen 'split by collection'
    functionality.
       The behaviour of "collections to display" depends solely whether
    user has deselected a particular collection: e.g. if it started
    from 'Articles and Preprints' page, and deselected 'Preprints',
    then collection to display is 'Articles'.  If he did not deselect
    anything, then collection to display is 'Articles & Preprints'.
       The behaviour of "collections to search in" depends on the
    'split_colls' parameter:
         * if is equal to 1, then we can wash the colls list down
           and search solely in the collection the user started from;
         * if is equal to 0, then we are splitting to the first level
           of collections, i.e. collections as they appear on the page
           we started to search from;

    The function raises exception
    InvenioWebSearchUnknownCollectionError
    if cc or one of c collections is not known.
    """

    colls_out = []
    colls_out_for_display = []
    # list to hold the hosted collections to be searched and displayed
    hosted_colls_out = []
    debug = ""

    if verbose:
        debug += "<br />"
        debug += "<br />1) --- initial parameters ---"
        debug += "<br />cc : %s" % cc
        debug += "<br />c : %s" % c
        debug += "<br />"

    # check what type is 'cc':
    if type(cc) is list:
        for ci in cc:
            if collection_reclist_cache.cache.has_key(ci):
                # yes this collection is real, so use it:
                cc = ci
                break
    else:
        # check once if cc is real:
        if not collection_reclist_cache.cache.has_key(cc):
            if cc:
                raise InvenioWebSearchUnknownCollectionError(cc)
            else:
                cc = CFG_SITE_NAME # cc is not set, so replace it with Home collection

    # check type of 'c' argument:
    if type(c) is list:
        colls = c
    else:
        colls = [c]

    if verbose:
        debug += "<br />2) --- after check for the integrity of cc and the being or not c a list ---"
        debug += "<br />cc : %s" % cc
        debug += "<br />c : %s" % c
        debug += "<br />"

    # remove all 'unreal' collections:
    colls_real = []
    for coll in colls:
        if collection_reclist_cache.cache.has_key(coll):
            colls_real.append(coll)
        else:
            if coll:
                raise InvenioWebSearchUnknownCollectionError(coll)
    colls = colls_real

    if verbose:
        debug += "<br />3) --- keeping only the real colls of c ---"
        debug += "<br />colls : %s" % colls
        debug += "<br />"

    # check if some real collections remain:
    if len(colls)==0:
        colls = [cc]

    if verbose:
        debug += "<br />4) --- in case no colls were left we use cc directly ---"
        debug += "<br />colls : %s" % colls
        debug += "<br />"

    # then let us check the list of non-restricted "real" sons of 'cc' and compare it to 'coll':
    res = run_sql("""SELECT c.name FROM collection AS c,
                                        collection_collection AS cc,
                                        collection AS ccc
                     WHERE c.id=cc.id_son AND cc.id_dad=ccc.id
                       AND ccc.name=%s AND cc.type='r'""", (cc,))

    # list that holds all the non restricted sons of cc that are also not hosted collections
    l_cc_nonrestricted_sons_and_nonhosted_colls = []
    res_hosted = run_sql("""SELECT c.name FROM collection AS c,
                         collection_collection AS cc,
                         collection AS ccc
                         WHERE c.id=cc.id_son AND cc.id_dad=ccc.id
                         AND ccc.name=%s AND cc.type='r'
                         AND (c.dbquery NOT LIKE 'hostedcollection:%%' OR c.dbquery IS NULL)""", (cc,))
    for row_hosted in res_hosted:
        l_cc_nonrestricted_sons_and_nonhosted_colls.append(row_hosted[0])
    l_cc_nonrestricted_sons_and_nonhosted_colls.sort()

    l_cc_nonrestricted_sons = []
    l_c = colls[:]
    for row in res:
        if not collection_restricted_p(row[0]):
            l_cc_nonrestricted_sons.append(row[0])
    l_c.sort()
    l_cc_nonrestricted_sons.sort()
    if l_cc_nonrestricted_sons == l_c:
        colls_out_for_display = [cc] # yep, washing permitted, it is sufficient to display 'cc'
    # the following elif is a hack that preserves the above funcionality when we start searching from
    # the frontpage with some hosted collections deselected (either by default or manually)
    elif set(l_cc_nonrestricted_sons_and_nonhosted_colls).issubset(set(l_c)):
        colls_out_for_display = colls
        split_colls = 0
    else:
        colls_out_for_display = colls # nope, we need to display all 'colls' successively

    # remove duplicates:
    #colls_out_for_display_nondups=filter(lambda x, colls_out_for_display=colls_out_for_display: colls_out_for_display[x-1] not in colls_out_for_display[x:], range(1, len(colls_out_for_display)+1))
    #colls_out_for_display = map(lambda x, colls_out_for_display=colls_out_for_display:colls_out_for_display[x-1], colls_out_for_display_nondups)
    #colls_out_for_display = list(set(colls_out_for_display))
    #remove duplicates while preserving the order
    set_out = set()
    colls_out_for_display = [coll for coll in colls_out_for_display if coll not in set_out and not set_out.add(coll)]

    if verbose:
        debug += "<br />5) --- decide whether colls_out_for_diplay should be colls or is it sufficient for it to be cc; remove duplicates ---"
        debug += "<br />colls_out_for_display : %s" % colls_out_for_display
        debug += "<br />"

    # FIXME: The below quoted part of the code has been commented out
    # because it prevents searching in individual restricted daughter
    # collections when both parent and all its public daughter
    # collections were asked for, in addition to some restricted
    # daughter collections.  The removal was introduced for hosted
    # collections, so we may want to double check in this context.

    # the following piece of code takes care of removing collections whose ancestors are going to be searched anyway
    # list to hold the collections to be removed
    #colls_to_be_removed = []
    # first calculate the collections that can safely be removed
    #for coll in colls_out_for_display:
    #    for ancestor in get_coll_ancestors(coll):
    #        #if ancestor in colls_out_for_display: colls_to_be_removed.append(coll)
    #        if ancestor in colls_out_for_display and not is_hosted_collection(coll): colls_to_be_removed.append(coll)
    # secondly remove the collections
    #for coll in colls_to_be_removed:
    #    colls_out_for_display.remove(coll)

    if verbose:
        debug += "<br />6) --- remove collections that have ancestors about to be search, unless they are hosted ---"
        debug += "<br />colls_out_for_display : %s" % colls_out_for_display
        debug += "<br />"

    # calculate the hosted collections to be searched.
    if colls_out_for_display == [cc]:
        if is_hosted_collection(cc):
            hosted_colls_out.append(cc)
        else:
            for coll in get_coll_sons(cc):
                if is_hosted_collection(coll):
                    hosted_colls_out.append(coll)
    else:
        for coll in colls_out_for_display:
            if is_hosted_collection(coll):
                hosted_colls_out.append(coll)

    if verbose:
        debug += "<br />7) --- calculate the hosted_colls_out ---"
        debug += "<br />hosted_colls_out : %s" % hosted_colls_out
        debug += "<br />"

    # second, let us decide on collection splitting:
    if split_colls == 0:
        # type A - no sons are wanted
        colls_out = colls_out_for_display
    else:
        # type B - sons (first-level descendants) are wanted
        for coll in colls_out_for_display:
            coll_sons = get_coll_sons(coll)
            if coll_sons == []:
                colls_out.append(coll)
            else:
                for coll_son in coll_sons:
                    if not is_hosted_collection(coll_son):
                        colls_out.append(coll_son)
            #else:
            #    colls_out = colls_out + coll_sons

    # remove duplicates:
    #colls_out_nondups=filter(lambda x, colls_out=colls_out: colls_out[x-1] not in colls_out[x:], range(1, len(colls_out)+1))
    #colls_out = map(lambda x, colls_out=colls_out:colls_out[x-1], colls_out_nondups)
    #colls_out = list(set(colls_out))
    #remove duplicates while preserving the order
    set_out = set()
    colls_out = [coll for coll in colls_out if coll not in set_out and not set_out.add(coll)]


    if verbose:
        debug += "<br />8) --- calculate the colls_out; remove duplicates ---"
        debug += "<br />colls_out : %s" % colls_out
        debug += "<br />"

    # remove the hosted collections from the collections to be searched
    if hosted_colls_out:
        for coll in hosted_colls_out:
            try:
                colls_out.remove(coll)
            except ValueError:
                # in case coll was not found in colls_out
                pass

    if verbose:
        debug += "<br />9) --- remove the hosted_colls from the colls_out ---"
        debug += "<br />colls_out : %s" % colls_out

    return (cc, colls_out_for_display, colls_out, hosted_colls_out, debug)

def get_synonym_terms(term, kbr_name, match_type):
    """
    Return list of synonyms for TERM by looking in KBR_NAME in
    MATCH_TYPE style.

    @param term: search-time term or index-time term
    @type term: str
    @param kbr_name: knowledge base name
    @type kbr_name: str
    @param match_type: specifies how the term matches against the KBR
        before doing the lookup.  Could be `exact' (default),
        'leading_to_comma', `leading_to_number'.
    @type match_type: str
    @return: list of term synonyms
    @rtype: list of strings
    """
    dterms = {}
    ## exact match is default:
    term_for_lookup = term
    term_remainder = ''
    ## but maybe match different term:
    if match_type == 'leading_to_comma':
        mmm = re.match(r'^(.*?)(\s*,.*)$', term)
        if mmm:
            term_for_lookup = mmm.group(1)
            term_remainder = mmm.group(2)
    elif match_type == 'leading_to_number':
        mmm = re.match(r'^(.*?)(\s*\d.*)$', term)
        if mmm:
            term_for_lookup = mmm.group(1)
            term_remainder = mmm.group(2)
    ## FIXME: workaround: escaping SQL wild-card signs, since KBR's
    ## exact search is doing LIKE query, so would match everything:
    term_for_lookup = term_for_lookup.replace('%', '\%')
    ## OK, now find synonyms:
    for kbr_values in get_kbr_values(kbr_name,
                                     searchkey=term_for_lookup,
                                     searchtype='e'):
        for kbr_value in kbr_values:
            dterms[kbr_value + term_remainder] = 1
    ## return list of term synonyms:
    return dterms.keys()


def wash_output_format(format):
    """Wash output format FORMAT.  Currently only prevents input like
    'of=9' for backwards-compatible format that prints certain fields
    only.  (for this task, 'of=tm' is preferred)"""
    if str(format[0:3]).isdigit() and len(format) != 6:
        # asked to print MARC tags, but not enough digits,
        # so let's switch back to HTML brief default
        return 'hb'
    else:
        return format

def wash_pattern(p):
    """Wash pattern passed by URL. Check for sanity of the wildcard by
    removing wildcards if they are appended to extremely short words
    (1-3 letters).  TODO: instead of this approximative treatment, it
    will be much better to introduce a temporal limit, e.g. to kill a
    query if it does not finish in 10 seconds."""
    # strip accents:
    # p = strip_accents(p) # FIXME: when available, strip accents all the time
    # add leading/trailing whitespace for the two following wildcard-sanity checking regexps:
    p = " " + p + " "
    # replace spaces within quotes by __SPACE__ temporarily:
    p = re_pattern_single_quotes.sub(lambda x: "'"+string.replace(x.group(1), ' ', '__SPACE__')+"'", p)
    p = re_pattern_double_quotes.sub(lambda x: "\""+string.replace(x.group(1), ' ', '__SPACE__')+"\"", p)
    p = re_pattern_regexp_quotes.sub(lambda x: "/"+string.replace(x.group(1), ' ', '__SPACE__')+"/", p)
    # get rid of unquoted wildcards after spaces:
    p = re_pattern_wildcards_after_spaces.sub("\\1", p)
    # get rid of extremely short words (1-3 letters with wildcards):
    #p = re_pattern_short_words.sub("\\1", p)
    # replace back __SPACE__ by spaces:
    p = re_pattern_space.sub(" ", p)
    # replace special terms:
    p = re_pattern_today.sub(time.strftime("%Y-%m-%d", time.localtime()), p)
    # remove unnecessary whitespace:
    p = string.strip(p)
    # remove potentially wrong UTF-8 characters:
    p = wash_for_utf8(p)
    return p

def wash_field(f):
    """Wash field passed by URL."""
    if f:
        # get rid of unnecessary whitespace and make it lowercase
        # (e.g. Author -> author) to better suit iPhone etc input
        # mode:
        f = f.strip().lower()
    # wash legacy 'f' field names, e.g. replace 'wau' or `au' by
    # 'author', if applicable:
    if CFG_WEBSEARCH_FIELDS_CONVERT:
        f = CFG_WEBSEARCH_FIELDS_CONVERT.get(f, f)
    return f

def wash_dates(d1="", d1y=0, d1m=0, d1d=0, d2="", d2y=0, d2m=0, d2d=0):
    """
    Take user-submitted date arguments D1 (full datetime string) or
    (D1Y, D1M, D1Y) year, month, day tuple and D2 or (D2Y, D2M, D2Y)
    and return (YYY1-M1-D2 H1:M1:S2, YYY2-M2-D2 H2:M2:S2) datetime
    strings in the YYYY-MM-DD HH:MM:SS format suitable for time
    restricted searching.

    Note that when both D1 and (D1Y, D1M, D1D) parameters are present,
    the precedence goes to D1.  Ditto for D2*.

    Note that when (D1Y, D1M, D1D) are taken into account, some values
    may be missing and are completed e.g. to 01 or 12 according to
    whether it is the starting or the ending date.
    """
    datetext1, datetext2 =  "", ""
    # sanity checking:
    if d1 == "" and d1y == 0 and d1m == 0 and d1d == 0 and d2 == "" and d2y == 0 and d2m == 0 and d2d == 0:
        return ("", "") # nothing selected, so return empty values
    # wash first (starting) date:
    if d1:
        # full datetime string takes precedence:
        datetext1 = d1
    else:
        # okay, first date passed as (year,month,day):
        if d1y:
            datetext1 += "%04d" % d1y
        else:
            datetext1 += "0000"
        if d1m:
            datetext1 += "-%02d" % d1m
        else:
            datetext1 += "-01"
        if d1d:
            datetext1 += "-%02d" % d1d
        else:
            datetext1 += "-01"
        datetext1 += " 00:00:00"
    # wash second (ending) date:
    if d2:
        # full datetime string takes precedence:
        datetext2 = d2
    else:
        # okay, second date passed as (year,month,day):
        if d2y:
            datetext2 += "%04d" % d2y
        else:
            datetext2 += "9999"
        if d2m:
            datetext2 += "-%02d" % d2m
        else:
            datetext2 += "-12"
        if d2d:
            datetext2 += "-%02d" % d2d
        else:
            datetext2 += "-31" # NOTE: perhaps we should add max(datenumber) in
                               # given month, but for our quering it's not
                               # needed, 31 will always do
        datetext2 += " 00:00:00"
    # okay, return constructed YYYY-MM-DD HH:MM:SS datetexts:
    return (datetext1, datetext2)

def is_hosted_collection(coll):
    """Check if the given collection is a hosted one; i.e. its dbquery starts with hostedcollection:
    Returns True if it is, False if it's not or if the result is empty or if the query failed"""

    res = run_sql("SELECT dbquery FROM collection WHERE name=%s", (coll, ))
    try:
        return res[0][0].startswith("hostedcollection:")
    except:
        return False

def get_colID(c):
    "Return collection ID for collection name C.  Return None if no match found."
    colID = None
    res = run_sql("SELECT id FROM collection WHERE name=%s", (c,), 1)
    if res:
        colID = res[0][0]
    return colID

def get_coll_normalised_name(c):
    """Returns normalised collection name (case sensitive) for collection name
       C (case insensitive).
       Returns None if no match found."""
    try:
        return run_sql("SELECT name FROM collection WHERE name=%s", (c,))[0][0]
    except:
        return None

def get_coll_ancestors(coll):
    "Returns a list of ancestors for collection 'coll'."
    coll_ancestors = []
    coll_ancestor = coll
    while 1:
        res = run_sql("""SELECT c.name FROM collection AS c
                          LEFT JOIN collection_collection AS cc ON c.id=cc.id_dad
                          LEFT JOIN collection AS ccc ON ccc.id=cc.id_son
                          WHERE ccc.name=%s ORDER BY cc.id_dad ASC LIMIT 1""",
                      (coll_ancestor,))
        if res:
            coll_name = res[0][0]
            coll_ancestors.append(coll_name)
            coll_ancestor = coll_name
        else:
            break
    # ancestors found, return reversed list:
    coll_ancestors.reverse()
    return coll_ancestors

def get_coll_sons(coll, type='r', public_only=1):
    """Return a list of sons (first-level descendants) of type 'type' for collection 'coll'.
       If public_only, then return only non-restricted son collections.
    """
    coll_sons = []
    query = "SELECT c.name FROM collection AS c "\
            "LEFT JOIN collection_collection AS cc ON c.id=cc.id_son "\
            "LEFT JOIN collection AS ccc ON ccc.id=cc.id_dad "\
            "WHERE cc.type=%s AND ccc.name=%s"
    query += " ORDER BY cc.score DESC"
    res = run_sql(query, (type, coll))
    for name in res:
        if not public_only or not collection_restricted_p(name[0]):
            coll_sons.append(name[0])
    return coll_sons

class CollectionAllChildrenDataCacher(DataCacher):
    """Cache for all children of a collection (regular & virtual, public & private)"""
    def __init__(self):

        def cache_filler():

            def get_all_children(coll, type='r', public_only=1):
                """Return a list of all children of type 'type' for collection 'coll'.
                   If public_only, then return only non-restricted child collections.
                   If type='*', then return both regular and virtual collections.
                """
                children = []
                if type == '*':
                    sons = get_coll_sons(coll, 'r', public_only) + get_coll_sons(coll, 'v', public_only)
                else:
                    sons = get_coll_sons(coll, type, public_only)
                for child in sons:
                    children.append(child)
                    children.extend(get_all_children(child, type, public_only))
                return children

            ret = {}
            collections = collection_reclist_cache.cache.keys()
            for collection in collections:
                ret[collection] = get_all_children(collection, '*', public_only=0)
            return ret

        def timestamp_verifier():
            return max(get_table_update_time('collection'), get_table_update_time('collection_collection'))

        DataCacher.__init__(self, cache_filler, timestamp_verifier)

try:
    if not collection_allchildren_cache.is_ok_p:
        raise Exception
except Exception:
    collection_allchildren_cache = CollectionAllChildrenDataCacher()

def get_collection_allchildren(coll, recreate_cache_if_needed=True):
    """Returns the list of all children of a collection."""
    if recreate_cache_if_needed:
        collection_allchildren_cache.recreate_cache_if_needed()
    if coll not in collection_allchildren_cache.cache:
        return [] # collection does not exist; return empty list
    return collection_allchildren_cache.cache[coll]


def get_coll_real_descendants(coll, type='_', get_hosted_colls=True):
    """Return a list of all descendants of collection 'coll' that are defined by a 'dbquery'.
       IOW, we need to decompose compound collections like "A & B" into "A" and "B" provided
       that "A & B" has no associated database query defined.
    """
    coll_sons = []
    res = run_sql("""SELECT c.name,c.dbquery FROM collection AS c
                     LEFT JOIN collection_collection AS cc ON c.id=cc.id_son
                     LEFT JOIN collection AS ccc ON ccc.id=cc.id_dad
                     WHERE ccc.name=%s AND cc.type LIKE %s ORDER BY cc.score DESC""",
                  (coll, type,))
    for name, dbquery in res:
        if dbquery: # this is 'real' collection, so return it:
            if get_hosted_colls:
                coll_sons.append(name)
            else:
                if not dbquery.startswith("hostedcollection:"):
                    coll_sons.append(name)
        else: # this is 'composed' collection, so recurse:
            coll_sons.extend(get_coll_real_descendants(name))
    return coll_sons

def browse_pattern(req, colls, p, f, rg, ln=CFG_SITE_LANG):
    """Browse either biliographic phrases or words indexes, and display it."""

    # load the right message language
    _ = gettext_set_language(ln)

    ## is p enclosed in quotes? (coming from exact search)
    if p.startswith('"') and p.endswith('"'):
        p = p[1:-1]

    p_orig = p
    ## okay, "real browse" follows:
    ## FIXME: the maths in the get_nearest_terms_in_bibxxx is just a test

    if not f and string.find(p, ":") > 0: # does 'p' contain ':'?
        f, p = string.split(p, ":", 1)

    ## do we search in words indexes?
    if not f:
        return browse_in_bibwords(req, p, f)

    coll_hitset = intbitset()
    for coll_name in colls:
        coll_hitset |= get_collection_reclist(coll_name)

    index_id = get_index_id_from_field(f)
    if index_id != 0:
        browsed_phrases_in_colls = get_nearest_terms_in_idxphrase_with_collection(p, index_id, rg/2, rg/2, coll_hitset)
    else:
        browsed_phrases = get_nearest_terms_in_bibxxx(p, f, (rg+1)/2+1, (rg-1)/2+1)
        while not browsed_phrases:
            # try again and again with shorter and shorter pattern:
            try:
                p = p[:-1]
                browsed_phrases = get_nearest_terms_in_bibxxx(p, f, (rg+1)/2+1, (rg-1)/2+1)
            except:
                # probably there are no hits at all:
                req.write(_("No values found."))
                return

        ## try to check hits in these particular collection selection:
        browsed_phrases_in_colls = []
        if 0:
            for phrase in browsed_phrases:
                phrase_hitset = intbitset()
                phrase_hitsets = search_pattern("", phrase, f, 'e')
                for coll in colls:
                    phrase_hitset.union_update(phrase_hitsets[coll])
                if len(phrase_hitset) > 0:
                    # okay, this phrase has some hits in colls, so add it:
                    browsed_phrases_in_colls.append([phrase, len(phrase_hitset)])

        ## were there hits in collections?
        if browsed_phrases_in_colls == []:
            if browsed_phrases != []:
                #write_warning(req, """<p>No match close to <em>%s</em> found in given collections.
                #Please try different term.<p>Displaying matches in any collection...""" % p_orig)
                ## try to get nbhits for these phrases in any collection:
                for phrase in browsed_phrases:
                    nbhits = get_nbhits_in_bibxxx(phrase, f, coll_hitset)
                    if nbhits > 0:
                        browsed_phrases_in_colls.append([phrase, nbhits])

    ## display results now:
    out = websearch_templates.tmpl_browse_pattern(
            f=f,
            fn=get_field_i18nname(get_field_name(f) or f, ln, False),
            ln=ln,
            browsed_phrases_in_colls=browsed_phrases_in_colls,
            colls=colls,
            rg=rg,
          )
    req.write(out)
    return

def browse_in_bibwords(req, p, f, ln=CFG_SITE_LANG):
    """Browse inside words indexes."""
    if not p:
        return
    _ = gettext_set_language(ln)

    urlargd = {}
    urlargd.update(req.argd)
    urlargd['action'] = 'search'

    nearest_box = create_nearest_terms_box(urlargd, p, f, 'w', ln=ln, intro_text_p=0)

    req.write(websearch_templates.tmpl_search_in_bibwords(
        p = p,
        f = f,
        ln = ln,
        nearest_box = nearest_box
    ))
    return

def search_pattern(req=None, p=None, f=None, m=None, ap=0, of="id", verbose=0, ln=CFG_SITE_LANG, display_nearest_terms_box=True, wl=0):
    """Search for complex pattern 'p' within field 'f' according to
       matching type 'm'.  Return hitset of recIDs.

       The function uses multi-stage searching algorithm in case of no
       exact match found.  See the Search Internals document for
       detailed description.

       The 'ap' argument governs whether an alternative patterns are to
       be used in case there is no direct hit for (p,f,m).  For
       example, whether to replace non-alphanumeric characters by
       spaces if it would give some hits.  See the Search Internals
       document for detailed description.  (ap=0 forbits the
       alternative pattern usage, ap=1 permits it.)
       'ap' is also internally used for allowing hidden tag search
       (for requests coming from webcoll, for example). In this
       case ap=-9

       The 'of' argument governs whether to print or not some
       information to the user in case of no match found.  (Usually it
       prints the information in case of HTML formats, otherwise it's
       silent).

       The 'verbose' argument controls the level of debugging information
       to be printed (0=least, 9=most).

       All the parameters are assumed to have been previously washed.

       This function is suitable as a mid-level API.
    """

    _ = gettext_set_language(ln)

    hitset_empty = intbitset()
    # sanity check:
    if not p:
        hitset_full = intbitset(trailing_bits=1)
        hitset_full.discard(0)
        # no pattern, so return all universe
        return hitset_full
    # search stage 1: break up arguments into basic search units:
    if verbose and of.startswith("h"):
        t1 = os.times()[4]
    basic_search_units = create_basic_search_units(req, p, f, m, of)
    if verbose and of.startswith("h"):
        t2 = os.times()[4]
        write_warning("Search stage 1: basic search units are: %s" % cgi.escape(repr(basic_search_units)), req=req)
        write_warning("Search stage 1: execution took %.2f seconds." % (t2 - t1), req=req)
    # search stage 2: do search for each search unit and verify hit presence:
    if verbose and of.startswith("h"):
        t1 = os.times()[4]
    basic_search_units_hitsets = []
    #prepare hiddenfield-related..
    myhiddens = CFG_BIBFORMAT_HIDDEN_TAGS
    can_see_hidden = False
    if req:
        user_info = collect_user_info(req)
        can_see_hidden = user_info.get('precached_canseehiddenmarctags', False)
    if not req and ap == -9: # special request, coming from webcoll
        can_see_hidden = True
    if can_see_hidden:
        myhiddens = []

    if CFG_INSPIRE_SITE and of.startswith('h'):
        # fulltext/caption search warnings for INSPIRE:
        fields_to_be_searched = [f for o, p, f, m in basic_search_units]
        if 'fulltext' in fields_to_be_searched:
            write_warning( _("Warning: full-text search is only available for a subset of papers mostly from %(x_range_from_year)s-%(x_range_to_year)s.") % \
                          {'x_range_from_year': '2006',
                           'x_range_to_year': '2012'}, req=req)
        elif 'caption' in fields_to_be_searched:
            write_warning(_("Warning: figure caption search is only available for a subset of papers mostly from %(x_range_from_year)s-%(x_range_to_year)s.") % \
                          {'x_range_from_year': '2008',
                           'x_range_to_year': '2012'}, req=req)

    for idx_unit in xrange(len(basic_search_units)):
        bsu_o, bsu_p, bsu_f, bsu_m = basic_search_units[idx_unit]
        if bsu_f and len(bsu_f) < 2:
            if of.startswith("h"):
                write_warning(_("There is no index %s.  Searching for %s in all fields." % (bsu_f, bsu_p)), req=req)
            bsu_f = ''
            bsu_m = 'w'
            if of.startswith("h") and verbose:
                write_warning(_('Instead searching %s.' % str([bsu_o, bsu_p, bsu_f, bsu_m])), req=req)
        try:
            basic_search_unit_hitset = search_unit(bsu_p, bsu_f, bsu_m, wl)
        except InvenioWebSearchWildcardLimitError, excp:
            basic_search_unit_hitset = excp.res
            if of.startswith("h"):
                write_warning(_("Search term too generic, displaying only partial results..."), req=req)
        # FIXME: print warning if we use native full-text indexing
        if bsu_f == 'fulltext' and bsu_m != 'w' and of.startswith('h') and not CFG_SOLR_URL:
            write_warning(_("No phrase index available for fulltext yet, looking for word combination..."), req=req)
        #check that the user is allowed to search with this tag
        #if he/she tries it
        if bsu_f and len(bsu_f) > 1 and bsu_f[0].isdigit() and bsu_f[1].isdigit():
            for htag in myhiddens:
                ltag = len(htag)
                samelenfield = bsu_f[0:ltag]
                if samelenfield == htag: #user searches by a hidden tag
                    #we won't show you anything..
                    basic_search_unit_hitset = intbitset()
                    if verbose >= 9 and of.startswith("h"):
                        write_warning("Pattern %s hitlist omitted since \
                                            it queries in a hidden tag %s" %
                                      (cgi.escape(repr(bsu_p)), repr(myhiddens)), req=req)
                    display_nearest_terms_box = False #..and stop spying, too.
        if verbose >= 9 and of.startswith("h"):
            write_warning("Search stage 1: pattern %s gave hitlist %s" % (cgi.escape(bsu_p), basic_search_unit_hitset), req=req)
        if len(basic_search_unit_hitset) > 0 or \
           ap<1 or \
           bsu_o=="|" or \
           ((idx_unit+1)<len(basic_search_units) and basic_search_units[idx_unit+1][0]=="|"):
            # stage 2-1: this basic search unit is retained, since
            # either the hitset is non-empty, or the approximate
            # pattern treatment is switched off, or the search unit
            # was joined by an OR operator to preceding/following
            # units so we do not require that it exists
            basic_search_units_hitsets.append(basic_search_unit_hitset)
        else:
            # stage 2-2: no hits found for this search unit, try to replace non-alphanumeric chars inside pattern:
            if re.search(r'[^a-zA-Z0-9\s\:]', bsu_p) and bsu_f != 'refersto' and bsu_f != 'citedby':
                if bsu_p.startswith('"') and bsu_p.endswith('"'): # is it ACC query?
                    bsu_pn = re.sub(r'[^a-zA-Z0-9\s\:]+', "*", bsu_p)
                else: # it is WRD query
                    bsu_pn = re.sub(r'[^a-zA-Z0-9\s\:]+', " ", bsu_p)
                if verbose and of.startswith('h') and req:
                    write_warning("Trying (%s,%s,%s)" % (cgi.escape(bsu_pn), cgi.escape(bsu_f), cgi.escape(bsu_m)), req=req)
                basic_search_unit_hitset = search_pattern(req=None, p=bsu_pn, f=bsu_f, m=bsu_m, of="id", ln=ln, wl=wl)
                if len(basic_search_unit_hitset) > 0:
                    # we retain the new unit instead
                    if of.startswith('h'):
                        write_warning(_("No exact match found for %(x_query1)s, using %(x_query2)s instead...") % \
                                      {'x_query1': "<em>" + cgi.escape(bsu_p) + "</em>",
                                       'x_query2': "<em>" + cgi.escape(bsu_pn) + "</em>"}, req=req)
                    basic_search_units[idx_unit][1] = bsu_pn
                    basic_search_units_hitsets.append(basic_search_unit_hitset)
                else:
                    # stage 2-3: no hits found either, propose nearest indexed terms:
                    if of.startswith('h') and display_nearest_terms_box:
                        if req:
                            if bsu_f == "recid":
                                write_warning(_("Requested record does not seem to exist."), req=req)
                            else:
                                write_warning(create_nearest_terms_box(req.argd, bsu_p, bsu_f, bsu_m, ln=ln), req=req)
                    return hitset_empty
            else:
                # stage 2-3: no hits found either, propose nearest indexed terms:
                if of.startswith('h') and display_nearest_terms_box:
                    if req:
                        if bsu_f == "recid":
                            write_warning(_("Requested record does not seem to exist."), req=req)
                        else:
                            write_warning(create_nearest_terms_box(req.argd, bsu_p, bsu_f, bsu_m, ln=ln), req=req)
                return hitset_empty
    if verbose and of.startswith("h"):
        t2 = os.times()[4]
        for idx_unit in range(0, len(basic_search_units)):
            write_warning("Search stage 2: basic search unit %s gave %d hits." %
                          (basic_search_units[idx_unit][1:], len(basic_search_units_hitsets[idx_unit])), req=req)
        write_warning("Search stage 2: execution took %.2f seconds." % (t2 - t1), req=req)
    # search stage 3: apply boolean query for each search unit:
    if verbose and of.startswith("h"):
        t1 = os.times()[4]
    # let the initial set be the complete universe:
    hitset_in_any_collection = intbitset(trailing_bits=1)
    hitset_in_any_collection.discard(0)
    for idx_unit in xrange(len(basic_search_units)):
        this_unit_operation = basic_search_units[idx_unit][0]
        this_unit_hitset = basic_search_units_hitsets[idx_unit]
        if this_unit_operation == '+':
            hitset_in_any_collection.intersection_update(this_unit_hitset)
        elif this_unit_operation == '-':
            hitset_in_any_collection.difference_update(this_unit_hitset)
        elif this_unit_operation == '|':
            hitset_in_any_collection.union_update(this_unit_hitset)
        else:
            if of.startswith("h"):
                write_warning("Invalid set operation %s." % cgi.escape(this_unit_operation), "Error", req=req)
    if len(hitset_in_any_collection) == 0:
        # no hits found, propose alternative boolean query:
        if of.startswith('h') and display_nearest_terms_box:
            nearestterms = []
            for idx_unit in range(0, len(basic_search_units)):
                bsu_o, bsu_p, bsu_f, bsu_m = basic_search_units[idx_unit]
                if bsu_p.startswith("%") and bsu_p.endswith("%"):
                    bsu_p = "'" + bsu_p[1:-1] + "'"
                bsu_nbhits = len(basic_search_units_hitsets[idx_unit])

                # create a similar query, but with the basic search unit only
                argd = {}
                argd.update(req.argd)

                argd['p'] = bsu_p
                argd['f'] = bsu_f

                nearestterms.append((bsu_p, bsu_nbhits, argd))

            text = websearch_templates.tmpl_search_no_boolean_hits(
                     ln=ln,  nearestterms=nearestterms)
            write_warning(text, req=req)
    if verbose and of.startswith("h"):
        t2 = os.times()[4]
        write_warning("Search stage 3: boolean query gave %d hits." % len(hitset_in_any_collection), req=req)
        write_warning("Search stage 3: execution took %.2f seconds." % (t2 - t1), req=req)
    return hitset_in_any_collection

def search_pattern_parenthesised(req=None, p=None, f=None, m=None, ap=0, of="id", verbose=0, ln=CFG_SITE_LANG, display_nearest_terms_box=True, wl=0):
    """Search for complex pattern 'p' containing parenthesis within field 'f' according to
       matching type 'm'.  Return hitset of recIDs.

       For more details on the parameters see 'search_pattern'
    """
    _ = gettext_set_language(ln)
    spires_syntax_converter = SpiresToInvenioSyntaxConverter()
    spires_syntax_query = False

    # if the pattern uses SPIRES search syntax, convert it to Invenio syntax
    if spires_syntax_converter.is_applicable(p):
        spires_syntax_query = True
        p = spires_syntax_converter.convert_query(p)

    # sanity check: do not call parenthesised parser for search terms
    # like U(1) but still call it for searches like ('U(1)' | 'U(2)'):
    if not re_pattern_parens.search(re_pattern_parens_quotes.sub('_', p)):
        return search_pattern(req, p, f, m, ap, of, verbose, ln, display_nearest_terms_box=display_nearest_terms_box, wl=wl)

    # Try searching with parentheses
    try:
        parser = SearchQueryParenthesisedParser()

        # get a hitset with all recids
        result_hitset = intbitset(trailing_bits=1)

        # parse the query. The result is list of [op1, expr1, op2, expr2, ..., opN, exprN]
        parsing_result = parser.parse_query(p)
        if verbose  and of.startswith("h"):
            write_warning("Search stage 1: search_pattern_parenthesised() searched %s." % repr(p), req=req)
            write_warning("Search stage 1: search_pattern_parenthesised() returned %s." % repr(parsing_result), req=req)
         # go through every pattern
        # calculate hitset for it
        # combine pattern's hitset with the result using the corresponding operator
        for index in xrange(0, len(parsing_result)-1, 2 ):
            current_operator = parsing_result[index]
            current_pattern = parsing_result[index+1]

            if CFG_INSPIRE_SITE and spires_syntax_query:
                # setting ap=0 to turn off approximate matching for 0 results.
                # Doesn't work well in combinations.
                # FIXME: The right fix involves collecting statuses for each
                #        hitset, then showing a nearest terms box exactly once,
                #        outside this loop.
                ap = 0
                display_nearest_terms_box = False
             # obtain a hitset for the current pattern
            current_hitset = search_pattern(req, current_pattern, f, m, ap, of, verbose, ln, display_nearest_terms_box=display_nearest_terms_box, wl=wl)
            # combine the current hitset with resulting hitset using the current operator
            if current_operator == '+':
                result_hitset = result_hitset & current_hitset
            elif current_operator == '-':
                result_hitset = result_hitset - current_hitset
            elif current_operator == '|':
                result_hitset = result_hitset | current_hitset
            else:
                assert False, "Unknown operator in search_pattern_parenthesised()"

        return result_hitset

    # If searching with parenteses fails, perform search ignoring parentheses
    except SyntaxError:

        write_warning(_("Search syntax misunderstood. Ignoring all parentheses in the query. If this doesn't help, please check your search and try again."), req=req)

        # remove the parentheses in the query. Current implementation removes all the parentheses,
        # but it could be improved to romove only these that are not inside quotes
        p = p.replace('(', ' ')
        p = p.replace(')', ' ')

        return search_pattern(req, p, f, m, ap, of, verbose, ln, display_nearest_terms_box=display_nearest_terms_box, wl=wl)


def search_unit(p, f=None, m=None, wl=0):
    """Search for basic search unit defined by pattern 'p' and field
       'f' and matching type 'm'.  Return hitset of recIDs.

       All the parameters are assumed to have been previously washed.
       'p' is assumed to be already a ``basic search unit'' so that it
       is searched as such and is not broken up in any way.  Only
       wildcard and span queries are being detected inside 'p'.

       If CFG_WEBSEARCH_SYNONYM_KBRS is set and we are searching in
       one of the indexes that has defined runtime synonym knowledge
       base, then look up there and automatically enrich search
       results with results for synonyms.

       In case the wildcard limit (wl) is greater than 0 and this limit
       is reached an InvenioWebSearchWildcardLimitError will be raised.
       In case you want to call this function with no limit for the
       wildcard queries, wl should be 0.

       This function is suitable as a low-level API.
    """

    ## create empty output results set:
    hitset = intbitset()
    if not p: # sanity checking
        return hitset

    ## eventually look up runtime synonyms:
    hitset_synonyms = intbitset()
    if CFG_WEBSEARCH_SYNONYM_KBRS.has_key(f):
        for p_synonym in get_synonym_terms(p,
                             CFG_WEBSEARCH_SYNONYM_KBRS[f][0],
                             CFG_WEBSEARCH_SYNONYM_KBRS[f][1]):
            if p_synonym != p:
                hitset_synonyms |= search_unit(p_synonym, f, m, wl)

    ## look up hits:
    if f == 'fulltext' and get_idx_indexer('fulltext') == 'SOLR' and CFG_SOLR_URL:
        # redirect to Solr
        try:
            return search_unit_in_solr(p, f, m)
        except:
            # There were troubles with getting full-text search
            # results from Solr. Let us alert the admin of these
            # problems and let us simply return empty results to the
            # end user.
            register_exception()
            return hitset
    elif f == 'fulltext' and get_idx_indexer('fulltext') == 'XAPIAN' and CFG_XAPIAN_ENABLED:
        # redirect to Xapian
        try:
            return search_unit_in_xapian(p, f, m)
        except:
            # There were troubles with getting full-text search
            # results from Xapian. Let us alert the admin of these
            # problems and let us simply return empty results to the
            # end user.
            register_exception()
            return hitset
    if f == 'datecreated':
        hitset = search_unit_in_bibrec(p, p, 'c')
    elif f == 'datemodified':
        hitset = search_unit_in_bibrec(p, p, 'm')
    elif f == 'refersto':
        # we are doing search by the citation count
        hitset = search_unit_refersto(p)
    elif f == 'rawref':
        from invenio.refextract_api import search_from_reference
        field, pattern = search_from_reference(p)
        return search_unit(pattern, field)
    elif f == 'citedby':
        # we are doing search by the citation count
        hitset = search_unit_citedby(p)
    elif m == 'a' or m == 'r':
        # we are doing either phrase search or regexp search
        if f == 'fulltext':
            # FIXME: workaround for not having phrase index yet
            return search_pattern(None, p, f, 'w')
        index_id = get_index_id_from_field(f)
        if index_id != 0:
            if m == 'a' and index_id in get_idxpair_field_ids():
                #for exact match on the admin configured fields we are searching in the pair tables
                hitset = search_unit_in_idxpairs(p, f, m, wl)
            else:
                hitset = search_unit_in_idxphrases(p, f, m, wl)
        else:
            hitset = search_unit_in_bibxxx(p, f, m, wl)
            # if not hitset and m == 'a' and (p[0] != '%' and p[-1] != '%'):
            #     #if we have no results by doing exact matching, do partial matching
            #     #for removing the distinction between simple and double quotes
            #     hitset = search_unit_in_bibxxx('%' + p + '%', f, m, wl)
    elif p.startswith("cited:"):
        # we are doing search by the citation count
        hitset = search_unit_by_times_cited(p[6:])
    else:
        # we are doing bibwords search by default
        hitset = search_unit_in_bibwords(p, f, m, wl=wl)

    ## merge synonym results and return total:
    hitset |= hitset_synonyms
    return hitset


def get_idxpair_field_ids():
    """Returns the list of ids for the fields that idxPAIRS should be used on"""
    index_dict = dict(run_sql("SELECT name, id FROM idxINDEX"))
    return [index_dict[field] for field in index_dict if field in CFG_WEBSEARCH_IDXPAIRS_FIELDS]


def search_unit_in_bibwords(word, f, m=None, decompress=zlib.decompress, wl=0):
    """Searches for 'word' inside bibwordsX table for field 'f' and returns hitset of recIDs."""
    set = intbitset() # will hold output result set
    set_used = 0 # not-yet-used flag, to be able to circumvent set operations
    limit_reached = 0 # flag for knowing if the query limit has been reached

    # if no field is specified, search in the global index.
    f = f or 'anyfield'
    index_id = get_index_id_from_field(f)
    if index_id:
        bibwordsX = "idxWORD%02dF" % index_id
        stemming_language = get_index_stemming_language(index_id)
    else:
        return intbitset() # word index f does not exist

    # wash 'word' argument and run query:
    if f == 'authorcount' and word.endswith('+'):
        # field count query of the form N+ so transform N+ to N->99999:
        word = word[:-1] + '->99999'
    word = string.replace(word, '*', '%') # we now use '*' as the truncation character
    words = string.split(word, "->", 1) # check for span query
    if len(words) == 2:
        word0 = re_word.sub('', words[0])
        word1 = re_word.sub('', words[1])
        if stemming_language:
            word0 = lower_index_term(word0)
            word1 = lower_index_term(word1)
            word0 = stem(word0, stemming_language)
            word1 = stem(word1, stemming_language)
        word0_washed = wash_index_term(word0)
        word1_washed = wash_index_term(word1)
        if f == 'authorcount':
            # field count query; convert to integers in order
            # to have numerical behaviour for 'BETWEEN n1 AND n2' query
            try:
                word0_washed = int(word0_washed)
                word1_washed = int(word1_washed)
            except ValueError:
                pass
        try:
            res = run_sql_with_limit("SELECT term,hitlist FROM %s WHERE term BETWEEN %%s AND %%s" % bibwordsX,
                          (word0_washed, word1_washed), wildcard_limit = wl)
        except InvenioDbQueryWildcardLimitError, excp:
            res = excp.res
            limit_reached = 1 # set the limit reached flag to true
    else:
        if f == 'journal':
            pass # FIXME: quick hack for the journal index
        else:
            word = re_word.sub('', word)
        if stemming_language:
            word = lower_index_term(word)
            word = stem(word, stemming_language)
        if string.find(word, '%') >= 0: # do we have wildcard in the word?
            if f == 'journal':
                # FIXME: quick hack for the journal index
                # FIXME: we can run a sanity check here for all indexes
                res = ()
            else:
                try:
                    res = run_sql_with_limit("SELECT term,hitlist FROM %s WHERE term LIKE %%s" % bibwordsX,
                                  (wash_index_term(word),), wildcard_limit = wl)
                except InvenioDbQueryWildcardLimitError, excp:
                    res = excp.res
                    limit_reached = 1 # set the limit reached flag to true
        else:
            res = run_sql("SELECT term,hitlist FROM %s WHERE term=%%s" % bibwordsX,
                          (wash_index_term(word),))
    # fill the result set:
    for word, hitlist in res:
        hitset_bibwrd = intbitset(hitlist)
        # add the results:
        if set_used:
            set.union_update(hitset_bibwrd)
        else:
            set = hitset_bibwrd
            set_used = 1
    #check to see if the query limit was reached
    if limit_reached:
        #raise an exception, so we can print a nice message to the user
        raise InvenioWebSearchWildcardLimitError(set)
    # okay, return result set:
    return set

def search_unit_in_idxpairs(p, f, type, wl=0):
    """Searches for pair 'p' inside idxPAIR table for field 'f' and
    returns hitset of recIDs found."""
    limit_reached = 0 # flag for knowing if the query limit has been reached
    do_exact_search = True # flag to know when it makes sense to try to do exact matching
    result_set = intbitset()
    #determine the idxPAIR table to read from
    index_id = get_index_id_from_field(f)
    if not index_id:
        return intbitset()
    stemming_language = get_index_stemming_language(index_id)
    pairs_tokenizer = BibIndexPairTokenizer(stemming_language)
    idxpair_table_washed = wash_table_column_name("idxPAIR%02dF" % index_id)

    if p.startswith("%") and p.endswith("%"):
        p = p[1:-1]
    original_pattern = p
    p = string.replace(p, '*', '%') # we now use '*' as the truncation character
    queries_releated_vars = [] # contains tuples of (query_addons, query_params, use_query_limit)

    #is it a span query?
    ps = string.split(p, "->", 1)
    if len(ps) == 2 and not (ps[0].endswith(' ') or ps[1].startswith(' ')):
        #so we are dealing with a span query
        pairs_left = pairs_tokenizer.tokenize(ps[0])
        pairs_right = pairs_tokenizer.tokenize(ps[1])
        if not pairs_left or not pairs_right:
            # we are not actually dealing with pairs but with words
            return search_unit_in_bibwords(original_pattern, f, type, wl)
        elif len(pairs_left) != len(pairs_right):
            # it is kind of hard to know what the user actually wanted
            # we have to do: foo bar baz -> qux xyz, so let's swith to phrase
            return search_unit_in_idxphrases(original_pattern, f, type, wl)
        elif len(pairs_left) > 1 and \
                len(pairs_right) > 1 and \
                pairs_left[:-1] != pairs_right[:-1]:
            # again we have something like: foo bar baz -> abc xyz qux
            # so we'd better switch to phrase
            return search_unit_in_idxphrases(original_pattern, f, type, wl)
        else:
            # finally, we can treat the search using idxPairs
            # at this step we have either: foo bar -> abc xyz
            # or foo bar abc -> foo bar xyz
            queries_releated_vars = [("BETWEEN %s AND %s", (pairs_left[-1], pairs_right[-1]), True)]
            for pair in pairs_left[:-1]:# which should be equal with pairs_right[:-1]
                queries_releated_vars.append(("= %s", (pair, ), False))
        do_exact_search = False # no exact search for span queries
    elif string.find(p, '%') > -1:
        #tokenizing p will remove the '%', so we have to make sure it stays
        replacement = 'xxxxxxxxxx' #hopefuly this will not clash with anything in the future
        p = string.replace(p, '%', replacement)
        pairs = pairs_tokenizer.tokenize(p)
        if not pairs:
            # we are not actually dealing with pairs but with words
            return search_unit_in_bibwords(original_pattern, f, type, wl)
        queries_releated_vars = []
        for pair in pairs:
            if string.find(pair, replacement) > -1:
                pair = string.replace(pair, replacement, '%') #we replace back the % sign
                queries_releated_vars.append(("LIKE %s", (pair, ), True))
            else:
                queries_releated_vars.append(("= %s", (pair, ), False))
        do_exact_search = False
    else:
        #normal query
        pairs = pairs_tokenizer.tokenize(p)
        if not pairs:
            # we are not actually dealing with pairs but with words
            return search_unit_in_bibwords(original_pattern, f, type, wl)
        queries_releated_vars = []
        for pair in pairs:
            queries_releated_vars.append(("= %s", (pair, ), False))

    first_results = 1 # flag to know if it's the first set of results or not
    for query_var in queries_releated_vars:
        query_addons = query_var[0]
        query_params = query_var[1]
        use_query_limit = query_var[2]
        if use_query_limit:
            try:
                res = run_sql_with_limit("SELECT term, hitlist FROM %s WHERE term %s" \
                                     % (idxpair_table_washed, query_addons), query_params, wildcard_limit=wl) #kwalitee:disable=sql
            except InvenioDbQueryWildcardLimitError, excp:
                res = excp.res
                limit_reached = 1 # set the limit reached flag to true
        else:
            res = run_sql("SELECT term, hitlist FROM %s WHERE term %s" \
                      % (idxpair_table_washed, query_addons), query_params) #kwalitee:disable=sql
        if not res:
            return intbitset()
        for pair, hitlist in res:
            hitset_idxpairs = intbitset(hitlist)
            if first_results:
                result_set = hitset_idxpairs
                first_results = 0
            else:
                result_set.intersection_update(hitset_idxpairs)
     #check to see if the query limit was reached
    if limit_reached:
        #raise an exception, so we can print a nice message to the user
        raise InvenioWebSearchWildcardLimitError(result_set)

    # check if we need to eliminate the false positives
    if CFG_WEBSEARCH_IDXPAIRS_EXACT_SEARCH and do_exact_search:
        # we need to eliminate the false positives
        idxphrase_table_washed = wash_table_column_name("idxPHRASE%02dR" % index_id)
        not_exact_search = intbitset()
        for recid in result_set:
            res = run_sql("SELECT termlist FROM %s WHERE id_bibrec %s" %(idxphrase_table_washed, '=%s'), (recid, )) #kwalitee:disable=sql
            if res:
                termlist = deserialize_via_marshal(res[0][0])
                if not [term for term in termlist if term.lower().find(p.lower()) > -1]:
                    not_exact_search.add(recid)
            else:
                not_exact_search.add(recid)
        # remove the recs that are false positives from the final result
        result_set.difference_update(not_exact_search)
    return result_set


def search_unit_in_idxphrases(p, f, type, wl=0):
    """Searches for phrase 'p' inside idxPHRASE*F table for field 'f' and returns hitset of recIDs found.
    The search type is defined by 'type' (e.g. equals to 'r' for a regexp search)."""
    # call word search method in some cases:
    if f == 'authorcount':
        return search_unit_in_bibwords(p, f, wl=wl)
    set = intbitset() # will hold output result set
    set_used = 0 # not-yet-used flag, to be able to circumvent set operations
    limit_reached = 0 # flag for knowing if the query limit has been reached
    use_query_limit = False # flag for knowing if to limit the query results or not
    # deduce in which idxPHRASE table we will search:
    idxphraseX = "idxPHRASE%02dF" % get_index_id_from_field("anyfield")
    if f:
        index_id = get_index_id_from_field(f)
        if index_id:
            idxphraseX = "idxPHRASE%02dF" % index_id
        else:
            return intbitset() # phrase index f does not exist
    # detect query type (exact phrase, partial phrase, regexp):
    if type == 'r':
        query_addons = "REGEXP %s"
        query_params = (p,)
        use_query_limit = True
    else:
        p = string.replace(p, '*', '%') # we now use '*' as the truncation character
        ps = string.split(p, "->", 1) # check for span query:
        if len(ps) == 2 and not (ps[0].endswith(' ') or ps[1].startswith(' ')):
            query_addons = "BETWEEN %s AND %s"
            query_params = (ps[0], ps[1])
            use_query_limit = True
        else:
            if string.find(p, '%') > -1:
                query_addons = "LIKE %s"
                query_params = (p,)
                use_query_limit = True
            else:
                query_addons = "= %s"
                query_params = (p,)

    # special washing for fuzzy author index:
    if f in ('author', 'firstauthor', 'exactauthor', 'exactfirstauthor'):
        query_params_washed = ()
        for query_param in query_params:
            query_params_washed += (wash_author_name(query_param),)
        query_params = query_params_washed
    # perform search:
    if use_query_limit:
        try:
            res = run_sql_with_limit("SELECT term,hitlist FROM %s WHERE term %s" % (idxphraseX, query_addons),
                      query_params, wildcard_limit=wl)
        except InvenioDbQueryWildcardLimitError, excp:
            res = excp.res
            limit_reached = 1 # set the limit reached flag to true
    else:
        res = run_sql("SELECT term,hitlist FROM %s WHERE term %s" % (idxphraseX, query_addons), query_params)
    # fill the result set:
    for word, hitlist in res:
        hitset_bibphrase = intbitset(hitlist)
        # add the results:
        if set_used:
            set.union_update(hitset_bibphrase)
        else:
            set = hitset_bibphrase
            set_used = 1
    #check to see if the query limit was reached
    if limit_reached:
        #raise an exception, so we can print a nice message to the user
        raise InvenioWebSearchWildcardLimitError(set)
    # okay, return result set:
    return set

def search_unit_in_bibxxx(p, f, type, wl=0):
    """Searches for pattern 'p' inside bibxxx tables for field 'f' and returns hitset of recIDs found.
    The search type is defined by 'type' (e.g. equals to 'r' for a regexp search)."""

    # call word search method in some cases:
    if f == 'journal' or f == 'authorcount':
        return search_unit_in_bibwords(p, f, wl=wl)
    p_orig = p # saving for eventual future 'no match' reporting
    limit_reached = 0 # flag for knowing if the query limit has been reached
    use_query_limit = False  # flag for knowing if to limit the query results or not
    query_addons = "" # will hold additional SQL code for the query
    query_params = () # will hold parameters for the query (their number may vary depending on TYPE argument)
    # wash arguments:
    f = string.replace(f, '*', '%') # replace truncation char '*' in field definition
    if type == 'r':
        query_addons = "REGEXP %s"
        query_params = (p,)
        use_query_limit = True
    else:
        p = string.replace(p, '*', '%') # we now use '*' as the truncation character
        ps = string.split(p, "->", 1) # check for span query:
        if len(ps) == 2 and not (ps[0].endswith(' ') or ps[1].startswith(' ')):
            query_addons = "BETWEEN %s AND %s"
            query_params = (ps[0], ps[1])
            use_query_limit = True
        else:
            if string.find(p, '%') > -1:
                query_addons = "LIKE %s"
                query_params = (p,)
                use_query_limit = True
            else:
                query_addons = "= %s"
                query_params = (p,)
    # construct 'tl' which defines the tag list (MARC tags) to search in:
    tl = []
    if len(f) >= 2 and str(f[0]).isdigit() and str(f[1]).isdigit():
        tl.append(f) # 'f' seems to be okay as it starts by two digits
    else:
        # deduce desired MARC tags on the basis of chosen 'f'
        tl = get_field_tags(f)
        if not tl:
            # f index does not exist, nevermind
            pass
    # okay, start search:
    l = [] # will hold list of recID that matched
    for t in tl:
        # deduce into which bibxxx table we will search:
        digit1, digit2 = int(t[0]), int(t[1])
        bx = "bib%d%dx" % (digit1, digit2)
        bibx = "bibrec_bib%d%dx" % (digit1, digit2)
        # construct and run query:
        if t == "001":
            if query_addons.find('BETWEEN') > -1 or query_addons.find('=') > -1:
                # verify that the params are integers (to avoid returning record 123 when searching for 123foo)
                try:
                    query_params = tuple(int(param) for param in query_params)
                except ValueError:
                    return intbitset()
            if use_query_limit:
                try:
                    res = run_sql_with_limit("SELECT id FROM bibrec WHERE id %s" % query_addons,
                              query_params, wildcard_limit=wl)
                except InvenioDbQueryWildcardLimitError, excp:
                    res = excp.res
                    limit_reached = 1 # set the limit reached flag to true
            else:
                res = run_sql("SELECT id FROM bibrec WHERE id %s" % query_addons,
                              query_params)
        else:
            query = "SELECT bibx.id_bibrec FROM %s AS bx LEFT JOIN %s AS bibx ON bx.id=bibx.id_bibxxx WHERE bx.value %s" % \
                    (bx, bibx, query_addons)
            if len(t) != 6 or t[-1:]=='%':
                # wildcard query, or only the beginning of field 't'
                # is defined, so add wildcard character:
                query += " AND bx.tag LIKE %s"
                query_params_and_tag = query_params + (t + '%',)
            else:
                # exact query for 't':
                query += " AND bx.tag=%s"
                query_params_and_tag = query_params + (t,)
            if use_query_limit:
                try:
                    res = run_sql_with_limit(query, query_params_and_tag, wildcard_limit=wl)
                except InvenioDbQueryWildcardLimitError, excp:
                    res = excp.res
                    limit_reached = 1 # set the limit reached flag to true
            else:
                res = run_sql(query, query_params_and_tag)
        # fill the result set:
        for id_bibrec in res:
            if id_bibrec[0]:
                l.append(id_bibrec[0])
    # check no of hits found:
    nb_hits = len(l)
    # okay, return result set:
    set = intbitset(l)
    #check to see if the query limit was reached
    if limit_reached:
        #raise an exception, so we can print a nice message to the user
        raise InvenioWebSearchWildcardLimitError(set)
    return set

def search_unit_in_solr(p, f=None, m=None):
    """
    Query a Solr index and return an intbitset corresponding
    to the result.  Parameters (p,f,m) are usual search unit ones.
    """
    if m and (m == 'a' or m == 'r'): # phrase/regexp query
        if p.startswith('%') and p.endswith('%'):
            p = p[1:-1] # fix for partial phrase
        p = '"' + p + '"'
    return solr_get_bitset(f, p)


def search_unit_in_xapian(p, f=None, m=None):
    """
    Query a Xapian index and return an intbitset corresponding
    to the result.  Parameters (p,f,m) are usual search unit ones.
    """
    if m and (m == 'a' or m == 'r'): # phrase/regexp query
        if p.startswith('%') and p.endswith('%'):
            p = p[1:-1] # fix for partial phrase
        p = '"' + p + '"'
    return xapian_get_bitset(f, p)


def search_unit_in_bibrec(datetext1, datetext2, type='c'):
    """
    Return hitset of recIDs found that were either created or modified
    (according to 'type' arg being 'c' or 'm') from datetext1 until datetext2, inclusive.
    Does not pay attention to pattern, collection, anything.  Useful
    to intersect later on with the 'real' query.
    """
    set = intbitset()
    if type and type.startswith("m"):
        type = "modification_date"
    else:
        type = "creation_date" # by default we are searching for creation dates

    parts = datetext1.split('->')
    if len(parts) > 1 and datetext1 == datetext2:
        datetext1 = parts[0]
        datetext2 = parts[1]

    if datetext1 == datetext2:
        res = run_sql("SELECT id FROM bibrec WHERE %s LIKE %%s" % (type,),
                      (datetext1 + '%',))
    else:
        res = run_sql("SELECT id FROM bibrec WHERE %s>=%%s AND %s<=%%s" % (type, type),
                      (datetext1, datetext2))
    for row in res:
        set += row[0]
    return set

def search_unit_by_times_cited(p):
    """
    Return histset of recIDs found that are cited P times.
    Usually P looks like '10->23'.
    """
    numstr = '"'+p+'"'
    #this is sort of stupid but since we may need to
    #get the records that do _not_ have cites, we have to
    #know the ids of all records, too
    #but this is needed only if bsu_p is 0 or 0 or 0->0
    allrecs = []
    if p == 0 or p == "0" or \
       p.startswith("0->") or p.endswith("->0"):
        allrecs = intbitset(run_sql("SELECT id FROM bibrec"))
    return get_records_with_num_cites(numstr, allrecs)

def search_unit_refersto(query):
    """
    Search for records satisfying the query (e.g. author:ellis) and
    return list of records referred to by these records.
    """
    if query:
        ahitset = search_pattern(p=query)
        if ahitset:
            return get_refersto_hitset(ahitset)
        else:
            return intbitset([])
    else:
        return intbitset([])

def search_unit_citedby(query):
    """
    Search for records satisfying the query (e.g. author:ellis) and
    return list of records cited by these records.
    """
    if query:
        ahitset = search_pattern(p=query)
        if ahitset:
            return get_citedby_hitset(ahitset)
        else:
            return intbitset([])
    else:
        return intbitset([])

def intersect_results_with_collrecs(req, hitset_in_any_collection, colls, ap=0, of="hb", verbose=0, ln=CFG_SITE_LANG, display_nearest_terms_box=True):
    """Return dict of hitsets given by intersection of hitset with the collection universes."""

    _ = gettext_set_language(ln)

    # search stage 4: intersect with the collection universe
    if verbose and of.startswith("h"):
        t1 = os.times()[4]

    results = {}  # all final results
    results_nbhits = 0

    # calculate the list of recids (restricted or not) that the user has rights to access and we should display (only those)
    records_that_can_be_displayed = intbitset()

    if not req or isinstance(req, cStringIO.OutputType): # called from CLI
        user_info = {}
        for coll in colls:
            results[coll] = hitset_in_any_collection & get_collection_reclist(coll)
            results_nbhits += len(results[coll])
        records_that_can_be_displayed = hitset_in_any_collection
        permitted_restricted_collections = []

    else:
        user_info = collect_user_info(req)
        policy = CFG_WEBSEARCH_VIEWRESTRCOLL_POLICY.strip().upper()
        # let's get the restricted collections the user has rights to view
        if user_info['guest'] == '1':
            permitted_restricted_collections = []
            ## For guest users that are actually authorized to some restricted
            ## collection (by virtue of the IP address in a FireRole rule)
            ## we explicitly build the list of permitted_restricted_collections
            for coll in colls:
                if collection_restricted_p(coll) and (acc_authorize_action(user_info, 'viewrestrcoll', collection=coll)[0] == 0):
                    permitted_restricted_collections.append(coll)
        else:
            permitted_restricted_collections = user_info.get('precached_permitted_restricted_collections', [])

        # let's build the list of the both public and restricted
        # child collections of the collection from which the user
        # started his/her search. This list of children colls will be
        # used in the warning proposing a search in that collections
        current_coll = req.argd['cc'] # current_coll: coll from which user started his/her search
        current_coll_children = get_collection_allchildren(current_coll) # real & virtual
        # add all restricted collections, that the user has access to, and are under the current collection
        # do not use set here, in order to maintain a specific order:
        # children of 'cc' (real, virtual, restricted), rest of 'c' that are  not cc's children
        colls_to_be_displayed = [coll for coll in current_coll_children if coll in colls or coll in permitted_restricted_collections]
        colls_to_be_displayed.extend([coll for coll in colls if coll not in colls_to_be_displayed])

        if policy == 'ANY':# the user needs to have access to at least one collection that restricts the records
            #we need this to be able to remove records that are both in a public and restricted collection
            permitted_recids = intbitset()
            notpermitted_recids = intbitset()
            for collection in restricted_collection_cache.cache:
                if collection in permitted_restricted_collections:
                    permitted_recids |= get_collection_reclist(collection)
                else:
                    notpermitted_recids |= get_collection_reclist(collection)
            records_that_can_be_displayed = hitset_in_any_collection - (notpermitted_recids - permitted_recids)

        else:# the user needs to have access to all collections that restrict a records
            notpermitted_recids = intbitset()
            for collection in restricted_collection_cache.cache:
                if collection not in permitted_restricted_collections:
                    notpermitted_recids |= get_collection_reclist(collection)
            records_that_can_be_displayed = hitset_in_any_collection - notpermitted_recids

        for coll in colls_to_be_displayed:
            results[coll] = results.get(coll, intbitset()).union_update(records_that_can_be_displayed & get_collection_reclist(coll))
            results_nbhits += len(results[coll])

    if results_nbhits == 0:
        # no hits found, try to search in Home and restricted and/or hidden collections:
        results = {}
        results_in_Home = records_that_can_be_displayed & get_collection_reclist(CFG_SITE_NAME)
        results_in_restricted_collections = intbitset()
        results_in_hidden_collections = intbitset()
        for coll in permitted_restricted_collections:
            if not get_coll_ancestors(coll): # hidden collection
                results_in_hidden_collections.union_update(records_that_can_be_displayed & get_collection_reclist(coll))
            else:
                results_in_restricted_collections.union_update(records_that_can_be_displayed & get_collection_reclist(coll))

        # in this way, we do not count twice, records that are both in Home collection and in a restricted collection
        total_results = len(results_in_Home.union(results_in_restricted_collections))

        if total_results > 0:
            # some hits found in Home and/or restricted collections, so propose this search:
            if of.startswith("h") and display_nearest_terms_box:
                url = websearch_templates.build_search_url(req.argd, cc=CFG_SITE_NAME, c=[])
                len_colls_to_display = len(colls_to_be_displayed)
                # trim the list of collections to first two, since it might get very large
                write_warning(_("No match found in collection %(x_collection)s. Other collections gave %(x_url_open)s%(x_nb_hits)d hits%(x_url_close)s.") %\
                              {'x_collection': '<em>' + \
                                    string.join([get_coll_i18nname(coll, ln, False) for coll in colls_to_be_displayed[:2]], ', ') + \
                                    (len_colls_to_display > 2 and ' et al' or '') + '</em>',
                               'x_url_open': '<a class="nearestterms" href="%s">' % (url),
                               'x_nb_hits': total_results,
                               'x_url_close': '</a>'}, req=req)
                # display the hole list of collections in a comment
                if len_colls_to_display > 2:
                    write_warning("<!--No match found in collection <em>%(x_collection)s</em>.-->" %\
                                  {'x_collection': string.join([get_coll_i18nname(coll, ln, False) for coll in colls_to_be_displayed], ', ')},
                                  req=req)
        else:
            # no hits found, either user is looking for a document and he/she has not rights
            # or user is looking for a hidden document:
            if of.startswith("h") and display_nearest_terms_box:
                if len(results_in_hidden_collections) > 0:
                    write_warning(_("No public collection matched your query. "
                                         "If you were looking for a hidden document, please type "
                                         "the correct URL for this record."), req=req)
                else:
                    write_warning(_("No public collection matched your query. "
                                         "If you were looking for a non-public document, please choose "
                                         "the desired restricted collection first."), req=req)

    if verbose and of.startswith("h"):
        t2 = os.times()[4]
        write_warning("Search stage 4: intersecting with collection universe gave %d hits." % results_nbhits, req=req)
        write_warning("Search stage 4: execution took %.2f seconds." % (t2 - t1), req=req)

    return results

def intersect_results_with_hitset(req, results, hitset, ap=0, aptext="", of="hb"):
    """Return intersection of search 'results' (a dict of hitsets
       with collection as key) with the 'hitset', i.e. apply
       'hitset' intersection to each collection within search
       'results'.

       If the final set is to be empty, and 'ap'
       (approximate pattern) is true, and then print the `warningtext'
       and return the original 'results' set unchanged.  If 'ap' is
       false, then return empty results set.
    """
    if ap:
        results_ap = copy.deepcopy(results)
    else:
        results_ap = {} # will return empty dict in case of no hits found
    nb_total = 0
    final_results = {}
    for coll in results.keys():
        final_results[coll] = results[coll].intersection(hitset)
        nb_total += len(final_results[coll])
    if nb_total == 0:
        if of.startswith("h"):
            write_warning(aptext, req=req)
        final_results = results_ap
    return final_results

def create_similarly_named_authors_link_box(author_name, ln=CFG_SITE_LANG):
    """Return a box similar to ``Not satisfied...'' one by proposing
       author searches for similar names.  Namely, take AUTHOR_NAME
       and the first initial of the firstame (after comma) and look
       into author index whether authors with e.g. middle names exist.
       Useful mainly for CERN Library that sometimes contains name
       forms like Ellis-N, Ellis-Nick, Ellis-Nicolas all denoting the
       same person.  The box isn't proposed if no similarly named
       authors are found to exist.
    """
    # return nothing if not configured:
    if CFG_WEBSEARCH_CREATE_SIMILARLY_NAMED_AUTHORS_LINK_BOX == 0:
        return ""
    # return empty box if there is no initial:
    if re.match(r'[^ ,]+, [^ ]', author_name) is None:
        return ""
    # firstly find name comma initial:
    author_name_to_search = re.sub(r'^([^ ,]+, +[^ ,]).*$', '\\1', author_name)

    # secondly search for similar name forms:
    similar_author_names = {}
    for name in author_name_to_search, strip_accents(author_name_to_search):
        for tag in get_field_tags("author"):
            # deduce into which bibxxx table we will search:
            digit1, digit2 = int(tag[0]), int(tag[1])
            bx = "bib%d%dx" % (digit1, digit2)
            bibx = "bibrec_bib%d%dx" % (digit1, digit2)
            if len(tag) != 6 or tag[-1:]=='%':
                # only the beginning of field 't' is defined, so add wildcard character:
                res = run_sql("""SELECT bx.value FROM %s AS bx
                                  WHERE bx.value LIKE %%s AND bx.tag LIKE %%s""" % bx,
                              (name + "%", tag + "%"))
            else:
                res = run_sql("""SELECT bx.value FROM %s AS bx
                                  WHERE bx.value LIKE %%s AND bx.tag=%%s""" % bx,
                              (name + "%", tag))
            for row in res:
                similar_author_names[row[0]] = 1
    # remove the original name and sort the list:
    try:
        del similar_author_names[author_name]
    except KeyError:
        pass
    # thirdly print the box:
    out = ""
    if similar_author_names:
        out_authors = similar_author_names.keys()
        out_authors.sort()

        tmp_authors = []
        for out_author in out_authors:
            nbhits = get_nbhits_in_bibxxx(out_author, "author")
            if nbhits:
                tmp_authors.append((out_author, nbhits))
        out += websearch_templates.tmpl_similar_author_names(
                 authors=tmp_authors, ln=ln)

    return out

def create_nearest_terms_box(urlargd, p, f, t='w', n=5, ln=CFG_SITE_LANG, intro_text_p=True):
    """Return text box containing list of 'n' nearest terms above/below 'p'
       for the field 'f' for matching type 't' (words/phrases) in
       language 'ln'.
       Propose new searches according to `urlargs' with the new words.
       If `intro_text_p' is true, then display the introductory message,
       otherwise print only the nearest terms in the box content.
    """
    # load the right message language
    _ = gettext_set_language(ln)

    if not CFG_WEBSEARCH_DISPLAY_NEAREST_TERMS:
        return _("Your search did not match any records.  Please try again.")
    nearest_terms = []
    if not p: # sanity check
        p = "."
    if p.startswith('%') and p.endswith('%'):
        p = p[1:-1] # fix for partial phrase
    index_id = get_index_id_from_field(f)
    if f == 'fulltext':
        if CFG_SOLR_URL:
            return _("No match found, please enter different search terms.")
        else:
            # FIXME: workaround for not having native phrase index yet
            t = 'w'
    # special indexes:
    if f == 'refersto':
        return _("There are no records referring to %s.") % cgi.escape(p)
    if f == 'citedby':
        return _("There are no records cited by %s.") % cgi.escape(p)
    # look for nearest terms:
    if t == 'w':
        nearest_terms = get_nearest_terms_in_bibwords(p, f, n, n)
        if not nearest_terms:
            return _("No word index is available for %s.") % \
                   ('<em>' + cgi.escape(get_field_i18nname(get_field_name(f) or f, ln, False)) + '</em>')
    else:
        nearest_terms = []
        if index_id:
            nearest_terms = get_nearest_terms_in_idxphrase(p, index_id, n, n)
        if f == 'datecreated' or f == 'datemodified':
            nearest_terms = get_nearest_terms_in_bibrec(p, f, n, n)
        if not nearest_terms:
            nearest_terms = get_nearest_terms_in_bibxxx(p, f, n, n)
        if not nearest_terms:
            return _("No phrase index is available for %s.") % \
                   ('<em>' + cgi.escape(get_field_i18nname(get_field_name(f) or f, ln, False)) + '</em>')

    terminfo = []
    for term in nearest_terms:
        if t == 'w':
            hits = get_nbhits_in_bibwords(term, f)
        else:
            if index_id:
                hits = get_nbhits_in_idxphrases(term, f)
            elif f == 'datecreated' or f == 'datemodified':
                hits = get_nbhits_in_bibrec(term, f)
            else:
                hits = get_nbhits_in_bibxxx(term, f)

        argd = {}
        argd.update(urlargd)

        # check which fields contained the requested parameter, and replace it.
        for (px, fx) in ('p', 'f'), ('p1', 'f1'), ('p2', 'f2'), ('p3', 'f3'):
            if px in argd:
                argd_px = argd[px]
                if t == 'w':
                    # p was stripped of accents, to do the same:
                    argd_px = strip_accents(argd_px)
                #argd[px] = string.replace(argd_px, p, term, 1)
                #we need something similar, but case insensitive
                pattern_index = string.find(argd_px.lower(), p.lower())
                if pattern_index > -1:
                    argd[px] = argd_px[:pattern_index] + term + argd_px[pattern_index+len(p):]
                    break
                #this is doing exactly the same as:
                #argd[px] = re.sub('(?i)' + re.escape(p), term, argd_px, 1)
                #but is ~4x faster (2us vs. 8.25us)
        terminfo.append((term, hits, argd))

    intro = ""
    if intro_text_p: # add full leading introductory text
        if f:
            intro = _("Search term %(x_term)s inside index %(x_index)s did not match any record. Nearest terms in any collection are:") % \
                     {'x_term': "<em>" + cgi.escape(p.startswith("%") and p.endswith("%") and p[1:-1] or p) + "</em>",
                      'x_index': "<em>" + cgi.escape(get_field_i18nname(get_field_name(f) or f, ln, False)) + "</em>"}
        else:
            intro = _("Search term %s did not match any record. Nearest terms in any collection are:") % \
                     ("<em>" + cgi.escape(p.startswith("%") and p.endswith("%") and p[1:-1] or p) + "</em>")

    return websearch_templates.tmpl_nearest_term_box(p=p, ln=ln, f=f, terminfo=terminfo,
                                                     intro=intro)

def get_nearest_terms_in_bibwords(p, f, n_below, n_above):
    """Return list of +n -n nearest terms to word `p' in index for field `f'."""
    nearest_words = [] # will hold the (sorted) list of nearest words to return
    # deduce into which bibwordsX table we will search:
    bibwordsX = "idxWORD%02dF" % get_index_id_from_field("anyfield")
    if f:
        index_id = get_index_id_from_field(f)
        if index_id:
            bibwordsX = "idxWORD%02dF" % index_id
        else:
            return nearest_words
    # firstly try to get `n' closest words above `p':
    res = run_sql("SELECT term FROM %s WHERE term<%%s ORDER BY term DESC LIMIT %%s" % bibwordsX,
                  (p, n_above))
    for row in res:
        nearest_words.append(row[0])
    nearest_words.reverse()
    # secondly insert given word `p':
    nearest_words.append(p)
    # finally try to get `n' closest words below `p':
    res = run_sql("SELECT term FROM %s WHERE term>%%s ORDER BY term ASC LIMIT %%s" % bibwordsX,
                  (p, n_below))
    for row in res:
        nearest_words.append(row[0])
    return nearest_words

def get_nearest_terms_in_idxphrase(p, index_id, n_below, n_above):
    """Browse (-n_above, +n_below) closest bibliographic phrases
       for the given pattern p in the given field idxPHRASE table,
       regardless of collection.
       Return list of [phrase1, phrase2, ... , phrase_n]."""
    if CFG_INSPIRE_SITE and index_id in (3, 15): # FIXME: workaround due to new fuzzy index
        return [p,]
    idxphraseX = "idxPHRASE%02dF" % index_id
    res_above = run_sql("SELECT term FROM %s WHERE term<%%s ORDER BY term DESC LIMIT %%s" % idxphraseX, (p, n_above))
    res_above = map(lambda x: x[0], res_above)
    res_above.reverse()

    res_below = run_sql("SELECT term FROM %s WHERE term>=%%s ORDER BY term ASC LIMIT %%s" % idxphraseX, (p, n_below))
    res_below = map(lambda x: x[0], res_below)

    return res_above + res_below

def get_nearest_terms_in_idxphrase_with_collection(p, index_id, n_below, n_above, collection):
    """Browse (-n_above, +n_below) closest bibliographic phrases
       for the given pattern p in the given field idxPHRASE table,
       considering the collection (intbitset).
       Return list of [(phrase1, hitset), (phrase2, hitset), ... , (phrase_n, hitset)]."""
    idxphraseX = "idxPHRASE%02dF" % index_id
    res_above = run_sql("SELECT term,hitlist FROM %s WHERE term<%%s ORDER BY term DESC LIMIT %%s" % idxphraseX, (p, n_above * 3))
    res_above = [(term, intbitset(hitlist) & collection) for term, hitlist in res_above]
    res_above = [(term, len(hitlist)) for term, hitlist in res_above if hitlist]

    res_below = run_sql("SELECT term,hitlist FROM %s WHERE term>=%%s ORDER BY term ASC LIMIT %%s" % idxphraseX, (p, n_below * 3))
    res_below = [(term, intbitset(hitlist) & collection) for term, hitlist in res_below]
    res_below = [(term, len(hitlist)) for term, hitlist in res_below if hitlist]

    res_above.reverse()
    return res_above[-n_above:] + res_below[:n_below]


def get_nearest_terms_in_bibxxx(p, f, n_below, n_above):
    """Browse (-n_above, +n_below) closest bibliographic phrases
       for the given pattern p in the given field f, regardless
       of collection.
       Return list of [phrase1, phrase2, ... , phrase_n]."""
    ## determine browse field:
    if not f and string.find(p, ":") > 0: # does 'p' contain ':'?
        f, p = string.split(p, ":", 1)

    # FIXME: quick hack for the journal index
    if f == 'journal':
        return get_nearest_terms_in_bibwords(p, f, n_below, n_above)

    ## We are going to take max(n_below, n_above) as the number of
    ## values to ferch from bibXXx.  This is needed to work around
    ## MySQL UTF-8 sorting troubles in 4.0.x.  Proper solution is to
    ## use MySQL 4.1.x or our own idxPHRASE in the future.

    index_id = get_index_id_from_field(f)
    if index_id:
        return get_nearest_terms_in_idxphrase(p, index_id, n_below, n_above)

    n_fetch = 2*max(n_below, n_above)
    ## construct 'tl' which defines the tag list (MARC tags) to search in:
    tl = []
    if str(f[0]).isdigit() and str(f[1]).isdigit():
        tl.append(f) # 'f' seems to be okay as it starts by two digits
    else:
        # deduce desired MARC tags on the basis of chosen 'f'
        tl = get_field_tags(f)
    ## start browsing to fetch list of hits:
    browsed_phrases = {} # will hold {phrase1: 1, phrase2: 1, ..., phraseN: 1} dict of browsed phrases (to make them unique)
    # always add self to the results set:
    browsed_phrases[p.startswith("%") and p.endswith("%") and p[1:-1] or p] = 1
    for t in tl:
        # deduce into which bibxxx table we will search:
        digit1, digit2 = int(t[0]), int(t[1])
        bx = "bib%d%dx" % (digit1, digit2)
        bibx = "bibrec_bib%d%dx" % (digit1, digit2)
        # firstly try to get `n' closest phrases above `p':
        if len(t) != 6 or t[-1:]=='%': # only the beginning of field 't' is defined, so add wildcard character:
            res = run_sql("""SELECT bx.value FROM %s AS bx
                              WHERE bx.value<%%s AND bx.tag LIKE %%s
                              ORDER BY bx.value DESC LIMIT %%s""" % bx,
                          (p, t + "%", n_fetch))
        else:
            res = run_sql("""SELECT bx.value FROM %s AS bx
                              WHERE bx.value<%%s AND bx.tag=%%s
                              ORDER BY bx.value DESC LIMIT %%s""" % bx,
                          (p, t, n_fetch))
        for row in res:
            browsed_phrases[row[0]] = 1
        # secondly try to get `n' closest phrases equal to or below `p':
        if len(t) != 6 or t[-1:]=='%': # only the beginning of field 't' is defined, so add wildcard character:
            res = run_sql("""SELECT bx.value FROM %s AS bx
                              WHERE bx.value>=%%s AND bx.tag LIKE %%s
                              ORDER BY bx.value ASC LIMIT %%s""" % bx,
                          (p, t + "%", n_fetch))
        else:
            res = run_sql("""SELECT bx.value FROM %s AS bx
                              WHERE bx.value>=%%s AND bx.tag=%%s
                              ORDER BY bx.value ASC LIMIT %%s""" % bx,
                          (p, t, n_fetch))
        for row in res:
            browsed_phrases[row[0]] = 1
    # select first n words only: (this is needed as we were searching
    # in many different tables and so aren't sure we have more than n
    # words right; this of course won't be needed when we shall have
    # one ACC table only for given field):
    phrases_out = browsed_phrases.keys()
    phrases_out.sort(lambda x, y: cmp(string.lower(strip_accents(x)),
                                      string.lower(strip_accents(y))))
    # find position of self:
    try:
        idx_p = phrases_out.index(p)
    except:
        idx_p = len(phrases_out)/2
    # return n_above and n_below:
    return phrases_out[max(0, idx_p-n_above):idx_p+n_below]

def get_nearest_terms_in_bibrec(p, f, n_below, n_above):
    """Return list of nearest terms and counts from bibrec table.
    p is usually a date, and f either datecreated or datemodified.

    Note: below/above count is very approximative, not really respected.
    """
    col = 'creation_date'
    if f == 'datemodified':
        col = 'modification_date'
    res_above = run_sql("""SELECT DATE_FORMAT(%s,'%%%%Y-%%%%m-%%%%d %%%%H:%%%%i:%%%%s')
                             FROM bibrec WHERE %s < %%s
                            ORDER BY %s DESC LIMIT %%s""" % (col, col, col),
                        (p, n_above))
    res_below = run_sql("""SELECT DATE_FORMAT(%s,'%%%%Y-%%%%m-%%%%d %%%%H:%%%%i:%%%%s')
                             FROM bibrec WHERE %s > %%s
                            ORDER BY %s ASC LIMIT %%s""" % (col, col, col),
                        (p, n_below))
    out = set([])
    for row in res_above:
        out.add(row[0])
    for row in res_below:
        out.add(row[0])
    out_list = list(out)
    out_list.sort()
    return list(out_list)

def get_nbhits_in_bibrec(term, f):
    """Return number of hits in bibrec table.  term is usually a date,
    and f is either 'datecreated' or 'datemodified'."""
    col = 'creation_date'
    if f == 'datemodified':
        col = 'modification_date'
    res = run_sql("SELECT COUNT(*) FROM bibrec WHERE %s LIKE %%s" % (col,),
                  (term + '%',))
    return res[0][0]

def get_nbhits_in_bibwords(word, f):
    """Return number of hits for word 'word' inside words index for field 'f'."""
    out = 0
    # deduce into which bibwordsX table we will search:
    bibwordsX = "idxWORD%02dF" % get_index_id_from_field("anyfield")
    if f:
        index_id = get_index_id_from_field(f)
        if index_id:
            bibwordsX = "idxWORD%02dF" % index_id
        else:
            return 0
    if word:
        res = run_sql("SELECT hitlist FROM %s WHERE term=%%s" % bibwordsX,
                      (word,))
        for hitlist in res:
            out += len(intbitset(hitlist[0]))
    return out

def get_nbhits_in_idxphrases(word, f):
    """Return number of hits for word 'word' inside phrase index for field 'f'."""
    out = 0
    # deduce into which bibwordsX table we will search:
    idxphraseX = "idxPHRASE%02dF" % get_index_id_from_field("anyfield")
    if f:
        index_id = get_index_id_from_field(f)
        if index_id:
            idxphraseX = "idxPHRASE%02dF" % index_id
        else:
            return 0
    if word:
        res = run_sql("SELECT hitlist FROM %s WHERE term=%%s" % idxphraseX,
                      (word,))
        for hitlist in res:
            out += len(intbitset(hitlist[0]))
    return out

def get_nbhits_in_bibxxx(p, f, in_hitset=None):
    """Return number of hits for word 'word' inside words index for field 'f'."""
    ## determine browse field:
    if not f and string.find(p, ":") > 0: # does 'p' contain ':'?
        f, p = string.split(p, ":", 1)

    # FIXME: quick hack for the journal index
    if f == 'journal':
        return get_nbhits_in_bibwords(p, f)

    ## construct 'tl' which defines the tag list (MARC tags) to search in:
    tl = []
    if str(f[0]).isdigit() and str(f[1]).isdigit():
        tl.append(f) # 'f' seems to be okay as it starts by two digits
    else:
        # deduce desired MARC tags on the basis of chosen 'f'
        tl = get_field_tags(f)
    # start searching:
    recIDs = {} # will hold dict of {recID1: 1, recID2: 1, ..., }  (unique recIDs, therefore)
    for t in tl:
        # deduce into which bibxxx table we will search:
        digit1, digit2 = int(t[0]), int(t[1])
        bx = "bib%d%dx" % (digit1, digit2)
        bibx = "bibrec_bib%d%dx" % (digit1, digit2)
        if len(t) != 6 or t[-1:]=='%': # only the beginning of field 't' is defined, so add wildcard character:
            res = run_sql("""SELECT bibx.id_bibrec FROM %s AS bibx, %s AS bx
                              WHERE bx.value=%%s AND bx.tag LIKE %%s
                                AND bibx.id_bibxxx=bx.id""" % (bibx, bx),
                          (p, t + "%"))
        else:
            res = run_sql("""SELECT bibx.id_bibrec FROM %s AS bibx, %s AS bx
                              WHERE bx.value=%%s AND bx.tag=%%s
                                AND bibx.id_bibxxx=bx.id""" % (bibx, bx),
                          (p, t))
        for row in res:
            recIDs[row[0]] = 1

    if in_hitset is None:
        nbhits = len(recIDs)
    else:
        nbhits = len(intbitset(recIDs.keys()).intersection(in_hitset))
    return nbhits

def get_mysql_recid_from_aleph_sysno(sysno):
    """Returns DB's recID for ALEPH sysno passed in the argument (e.g. "002379334CER").
       Returns None in case of failure."""
    out = None
    res = run_sql("""SELECT bb.id_bibrec FROM bibrec_bib97x AS bb, bib97x AS b
                      WHERE b.value=%s AND b.tag='970__a' AND bb.id_bibxxx=b.id""",
                  (sysno,))
    if res:
        out = res[0][0]
    return out

def guess_primary_collection_of_a_record(recID):
    """Return primary collection name a record recid belongs to, by
       testing 980 identifier.
       May lead to bad guesses when a collection is defined dynamically
       via dbquery.
       In that case, return 'CFG_SITE_NAME'."""
    out = CFG_SITE_NAME
    dbcollids = get_fieldvalues(recID, "980__a")
    for dbcollid in dbcollids:
        variants = ("collection:" + dbcollid,
                    'collection:"' + dbcollid + '"',
                    "980__a:" + dbcollid,
                    '980__a:"' + dbcollid + '"',
                    '980:' + dbcollid ,
                    '980:"' + dbcollid + '"')
        res = run_sql("SELECT name FROM collection WHERE dbquery IN (%s,%s,%s,%s,%s,%s)", variants)
        if res:
            out = res[0][0]
            break
    if CFG_CERN_SITE:
        # dirty hack for ATLAS collections at CERN:
        if out in ('ATLAS Communications', 'ATLAS Internal Notes'):
            for alternative_collection in ('ATLAS Communications Physics',
                                           'ATLAS Communications General',
                                           'ATLAS Internal Notes Physics',
                                           'ATLAS Internal Notes General',):
                if recID in get_collection_reclist(alternative_collection):
                    return alternative_collection

        # dirty hack for FP
        FP_collections = {'DO': ['Current Price Enquiries', 'Archived Price Enquiries'],
                          'IT': ['Current Invitation for Tenders', 'Archived Invitation for Tenders'],
                          'MS': ['Current Market Surveys', 'Archived Market Surveys']}
        fp_coll_ids = [coll for coll in dbcollids if coll in FP_collections]
        for coll in fp_coll_ids:
            for coll_name in FP_collections[coll]:
                if recID in get_collection_reclist(coll_name):
                    return coll_name

    return out

_re_collection_url = re.compile('/collection/(.+)')
def guess_collection_of_a_record(recID, referer=None, recreate_cache_if_needed=True):
    """Return collection name a record recid belongs to, by first testing
       the referer URL if provided and otherwise returning the
       primary collection."""
    if referer:
        dummy, hostname, path, dummy, query, dummy = urlparse.urlparse(referer)
        #requests can come from different invenio installations, with different collections
        if CFG_SITE_URL.find(hostname) < 0:
            return guess_primary_collection_of_a_record(recID)
        g = _re_collection_url.match(path)
        if g:
            name = urllib.unquote_plus(g.group(1))
            #check if this collection actually exist (also normalize the name if case-insensitive)
            name = get_coll_normalised_name(name)
            if name and recID in get_collection_reclist(name):
                return name
        elif path.startswith('/search'):
            if recreate_cache_if_needed:
                collection_reclist_cache.recreate_cache_if_needed()
            query = cgi.parse_qs(query)
            for name in query.get('cc', []) + query.get('c', []):
                name = get_coll_normalised_name(name)
                if name and recID in get_collection_reclist(name, recreate_cache_if_needed=False):
                    return name
    return guess_primary_collection_of_a_record(recID)

def is_record_in_any_collection(recID, recreate_cache_if_needed=True):
    """Return True if the record belongs to at least one collection. This is a
    good, although not perfect, indicator to guess if webcoll has already run
    after this record has been entered into the system.
    """
    if recreate_cache_if_needed:
        collection_reclist_cache.recreate_cache_if_needed()
    for name in collection_reclist_cache.cache.keys():
        if recID in get_collection_reclist(name, recreate_cache_if_needed=False):
            return True
    return False

def get_all_collections_of_a_record(recID, recreate_cache_if_needed=True):
    """Return all the collection names a record belongs to.
    Note this function is O(n_collections)."""
    ret = []
    if recreate_cache_if_needed:
        collection_reclist_cache.recreate_cache_if_needed()
    for name in collection_reclist_cache.cache.keys():
        if recID in get_collection_reclist(name, recreate_cache_if_needed=False):
            ret.append(name)
    return ret

def get_tag_name(tag_value, prolog="", epilog=""):
    """Return tag name from the known tag value, by looking up the 'tag' table.
       Return empty string in case of failure.
       Example: input='100__%', output=first author'."""
    out = ""
    res = run_sql("SELECT name FROM tag WHERE value=%s", (tag_value,))
    if res:
        out = prolog + res[0][0] + epilog
    return out

def get_fieldcodes():
    """Returns a list of field codes that may have been passed as 'search options' in URL.
       Example: output=['subject','division']."""
    out = []
    res = run_sql("SELECT DISTINCT(code) FROM field")
    for row in res:
        out.append(row[0])
    return out

def get_field_name(code):
    """Return the corresponding field_name given the field code.
    e.g. reportnumber -> report number."""
    res = run_sql("SELECT name FROM field WHERE code=%s", (code, ))
    if res:
        return res[0][0]
    else:
        return ""

def get_field_tags(field):
    """Returns a list of MARC tags for the field code 'field'.
       Returns empty list in case of error.
       Example: field='author', output=['100__%','700__%']."""
    out = []
    query = """SELECT t.value FROM tag AS t, field_tag AS ft, field AS f
                WHERE f.code=%s AND ft.id_field=f.id AND t.id=ft.id_tag
                ORDER BY ft.score DESC"""
    res = run_sql(query, (field, ))
    for val in res:
        out.append(val[0])
    return out

def get_fieldvalues_alephseq_like(recID, tags_in, can_see_hidden=False):
    """Return buffer of ALEPH sequential-like textual format with fields found
       in the list TAGS_IN for record RECID.

       If can_see_hidden is True, just print everything.  Otherwise hide fields
       from CFG_BIBFORMAT_HIDDEN_TAGS.
    """

    out = ""
    if type(tags_in) is not list:
        tags_in = [tags_in,]
    if len(tags_in) == 1 and len(tags_in[0]) == 6:
        ## case A: one concrete subfield asked, so print its value if found
        ##         (use with care: can mislead if field has multiple occurrences)
        out += string.join(get_fieldvalues(recID, tags_in[0]),"\n")
    else:
        ## case B: print our "text MARC" format; works safely all the time
        # find out which tags to output:
        dict_of_tags_out = {}
        if not tags_in:
            for i in range(0, 10):
                for j in range(0, 10):
                    dict_of_tags_out["%d%d%%" % (i, j)] = 1
        else:
            for tag in tags_in:
                if len(tag) == 0:
                    for i in range(0, 10):
                        for j in range(0, 10):
                            dict_of_tags_out["%d%d%%" % (i, j)] = 1
                elif len(tag) == 1:
                    for j in range(0, 10):
                        dict_of_tags_out["%s%d%%" % (tag, j)] = 1
                elif len(tag) < 5:
                    dict_of_tags_out["%s%%" % tag] = 1
                elif tag >= 6:
                    dict_of_tags_out[tag[0:5]] = 1
        tags_out = dict_of_tags_out.keys()
        tags_out.sort()
        # search all bibXXx tables as needed:
        for tag in tags_out:
            digits = tag[0:2]
            try:
                intdigits = int(digits)
                if intdigits < 0 or intdigits > 99:
                    raise ValueError
            except ValueError:
                # invalid tag value asked for
                continue
            if tag.startswith("001") or tag.startswith("00%"):
                if out:
                    out += "\n"
                out += "%09d %s %d" % (recID, "001__", recID)
            bx = "bib%sx" % digits
            bibx = "bibrec_bib%sx" % digits
            query = "SELECT b.tag,b.value,bb.field_number FROM %s AS b, %s AS bb "\
                    "WHERE bb.id_bibrec=%%s AND b.id=bb.id_bibxxx AND b.tag LIKE %%s"\
                    "ORDER BY bb.field_number, b.tag ASC" % (bx, bibx)
            res = run_sql(query, (recID, str(tag)+'%'))
            # go through fields:
            field_number_old = -999
            field_old = ""
            for row in res:
                field, value, field_number = row[0], row[1], row[2]
                ind1, ind2 = field[3], field[4]
                printme = True
                #check the stuff in hiddenfields
                if not can_see_hidden:
                    for htag in CFG_BIBFORMAT_HIDDEN_TAGS:
                        ltag = len(htag)
                        samelenfield = field[0:ltag]
                        if samelenfield == htag:
                            printme = False
                if ind1 == "_":
                    ind1 = ""
                if ind2 == "_":
                    ind2 = ""
                # print field tag
                if printme:
                    if field_number != field_number_old or field[:-1] != field_old[:-1]:
                        if out:
                            out += "\n"
                        out += "%09d %s " % (recID, field[:5])
                        field_number_old = field_number
                        field_old = field
                    # print subfield value
                    if field[0:2] == "00" and field[-1:] == "_":
                        out += value
                    else:
                        out += "$$%s%s" % (field[-1:], value)
    return out

def get_merged_recid(recID):
    """ Return the record ID of the record with
    which the given record has been merged.
    @param recID: deleted record recID
    @type recID: int
    @return: merged record recID
    @rtype: int or None
    """
    merged_recid = None
    for val in get_fieldvalues(recID, "970__d"):
        try:
            merged_recid = int(val)
            break
        except ValueError:
            pass
    return merged_recid

def record_exists(recID):
    """Return 1 if record RECID exists.
       Return 0 if it doesn't exist.
       Return -1 if it exists but is marked as deleted.
    """
    out = 0
    res = run_sql("SELECT id FROM bibrec WHERE id=%s", (recID,), 1)
    if res:
        try: # if recid is '123foo', mysql will return id=123, and we don't want that
            recID = int(recID)
        except ValueError:
            return 0
        # record exists; now check whether it isn't marked as deleted:
        dbcollids = get_fieldvalues(recID, "980__%")
        if ("DELETED" in dbcollids) or (CFG_CERN_SITE and "DUMMY" in dbcollids):
            out = -1 # exists, but marked as deleted
        else:
            out = 1 # exists fine
    return out

def record_empty(recID):
    """
    Is this record empty, e.g. has only 001, waiting for integration?

    @param recID: the record identifier.
    @type recID: int
    @return: 1 if the record is empty, 0 otherwise.
    @rtype: int
    """
    record = get_record(recID)
    if record is None or len(record) < 2:
        return 1
    else:
        return 0

def record_public_p(recID, recreate_cache_if_needed=True):
    """Return 1 if the record is public, i.e. if it can be found in the Home collection.
       Return 0 otherwise.
    """
    return recID in get_collection_reclist(CFG_SITE_NAME, recreate_cache_if_needed=recreate_cache_if_needed)

def get_creation_date(recID, fmt="%Y-%m-%d"):
    "Returns the creation date of the record 'recID'."
    out = ""
    res = run_sql("SELECT DATE_FORMAT(creation_date,%s) FROM bibrec WHERE id=%s", (fmt, recID), 1)
    if res:
        out = res[0][0]
    return out

def get_modification_date(recID, fmt="%Y-%m-%d"):
    "Returns the date of last modification for the record 'recID'."
    out = ""
    res = run_sql("SELECT DATE_FORMAT(modification_date,%s) FROM bibrec WHERE id=%s", (fmt, recID), 1)
    if res:
        out = res[0][0]
    return out

def print_search_info(p, f, sf, so, sp, rm, of, ot, collection=CFG_SITE_NAME, nb_found=-1, jrec=1, rg=CFG_WEBSEARCH_DEF_RECORDS_IN_GROUPS,
                      aas=0, ln=CFG_SITE_LANG, p1="", p2="", p3="", f1="", f2="", f3="", m1="", m2="", m3="", op1="", op2="",
                      sc=1, pl_in_url="",
                      d1y=0, d1m=0, d1d=0, d2y=0, d2m=0, d2d=0, dt="",
                      cpu_time=-1, middle_only=0, em=""):
    """Prints stripe with the information on 'collection' and 'nb_found' results and CPU time.
       Also, prints navigation links (beg/next/prev/end) inside the results set.
       If middle_only is set to 1, it will only print the middle box information (beg/netx/prev/end/etc) links.
       This is suitable for displaying navigation links at the bottom of the search results page."""

    if em != '' and EM_REPOSITORY["search_info"] not in em:
        return ""
    # sanity check:
    if jrec < 1:
        jrec = 1
    if jrec > nb_found:
        jrec = max(nb_found-rg+1, 1)

    return websearch_templates.tmpl_print_search_info(
             ln = ln,
             collection = collection,
             aas = aas,
             collection_name = get_coll_i18nname(collection, ln, False),
             collection_id = get_colID(collection),
             middle_only = middle_only,
             rg = rg,
             nb_found = nb_found,
             sf = sf,
             so = so,
             rm = rm,
             of = of,
             ot = ot,
             p = p,
             f = f,
             p1 = p1,
             p2 = p2,
             p3 = p3,
             f1 = f1,
             f2 = f2,
             f3 = f3,
             m1 = m1,
             m2 = m2,
             m3 = m3,
             op1 = op1,
             op2 = op2,
             pl_in_url = pl_in_url,
             d1y = d1y,
             d1m = d1m,
             d1d = d1d,
             d2y = d2y,
             d2m = d2m,
             d2d = d2d,
             dt = dt,
             jrec = jrec,
             sc = sc,
             sp = sp,
             all_fieldcodes = get_fieldcodes(),
             cpu_time = cpu_time,
           )

def print_hosted_search_info(p, f, sf, so, sp, rm, of, ot, collection=CFG_SITE_NAME, nb_found=-1, jrec=1, rg=CFG_WEBSEARCH_DEF_RECORDS_IN_GROUPS,
                      aas=0, ln=CFG_SITE_LANG, p1="", p2="", p3="", f1="", f2="", f3="", m1="", m2="", m3="", op1="", op2="",
                      sc=1, pl_in_url="",
                      d1y=0, d1m=0, d1d=0, d2y=0, d2m=0, d2d=0, dt="",
                      cpu_time=-1, middle_only=0, em=""):
    """Prints stripe with the information on 'collection' and 'nb_found' results and CPU time.
       Also, prints navigation links (beg/next/prev/end) inside the results set.
       If middle_only is set to 1, it will only print the middle box information (beg/netx/prev/end/etc) links.
       This is suitable for displaying navigation links at the bottom of the search results page."""

    if em != '' and EM_REPOSITORY["search_info"] not in em:
        return ""

    # sanity check:
    if jrec < 1:
        jrec = 1
    if jrec > nb_found:
        jrec = max(nb_found-rg+1, 1)

    return websearch_templates.tmpl_print_hosted_search_info(
             ln = ln,
             collection = collection,
             aas = aas,
             collection_name = get_coll_i18nname(collection, ln, False),
             collection_id = get_colID(collection),
             middle_only = middle_only,
             rg = rg,
             nb_found = nb_found,
             sf = sf,
             so = so,
             rm = rm,
             of = of,
             ot = ot,
             p = p,
             f = f,
             p1 = p1,
             p2 = p2,
             p3 = p3,
             f1 = f1,
             f2 = f2,
             f3 = f3,
             m1 = m1,
             m2 = m2,
             m3 = m3,
             op1 = op1,
             op2 = op2,
             pl_in_url = pl_in_url,
             d1y = d1y,
             d1m = d1m,
             d1d = d1d,
             d2y = d2y,
             d2m = d2m,
             d2d = d2d,
             dt = dt,
             jrec = jrec,
             sc = sc,
             sp = sp,
             all_fieldcodes = get_fieldcodes(),
             cpu_time = cpu_time,
           )

def print_results_overview(colls, results_final_nb_total, results_final_nb, cpu_time, ln=CFG_SITE_LANG, ec=[], hosted_colls_potential_results_p=False, em=""):
    """Prints results overview box with links to particular collections below."""

    if em != "" and EM_REPOSITORY["overview"] not in em:
        return ""
    new_colls = []
    for coll in colls:
        new_colls.append({
                          'id': get_colID(coll),
                          'code': coll,
                          'name': get_coll_i18nname(coll, ln, False),
                         })

    return websearch_templates.tmpl_print_results_overview(
             ln = ln,
             results_final_nb_total = results_final_nb_total,
             results_final_nb = results_final_nb,
             cpu_time = cpu_time,
             colls = new_colls,
             ec = ec,
             hosted_colls_potential_results_p = hosted_colls_potential_results_p,
           )

def print_hosted_results(url_and_engine, ln=CFG_SITE_LANG, of=None, req=None, no_records_found=False, search_timed_out=False, limit=CFG_EXTERNAL_COLLECTION_MAXRESULTS, em = ""):
    """Prints the full results of a hosted collection"""

    if of.startswith("h"):
        if no_records_found:
            return "<br />No results found."
        if search_timed_out:
            return "<br />The search engine did not respond in time."

    return websearch_templates.tmpl_print_hosted_results(
        url_and_engine=url_and_engine,
        ln=ln,
        of=of,
        req=req,
        limit=limit,
        display_body = em == "" or EM_REPOSITORY["body"] in em,
        display_add_to_basket = em == "" or EM_REPOSITORY["basket"] in em)

class BibSortDataCacher(DataCacher):
    """
    Cache holding all structures created by bibsort
    (   _data, data_dict).
    """
    def __init__(self, method_name):
        self.method_name = method_name
        self.method_id = 0
        try:
            res = run_sql("""SELECT id from bsrMETHOD where name = %s""", (self.method_name,))
        except:
            self.method_id = 0
        if res and res[0]:
            self.method_id = res[0][0]
        else:
            self.method_id = 0

        def cache_filler():
            method_id = self.method_id
            alldicts = {}
            if self.method_id == 0:
                return {}
            try:
                res_data = run_sql("""SELECT data_dict_ordered from bsrMETHODDATA \
                                   where id_bsrMETHOD = %s""", (method_id,))
                res_buckets = run_sql("""SELECT bucket_no, bucket_data from bsrMETHODDATABUCKET\
                                      where id_bsrMETHOD = %s""", (method_id,))
            except Exception:
                # database problems, return empty cache
                return {}
            try:
                data_dict_ordered = deserialize_via_marshal(res_data[0][0])
            except:
                data_dict_ordered = {}
            alldicts['data_dict_ordered'] = data_dict_ordered # recid: weight
            if not res_buckets:
                alldicts['bucket_data'] = {}
                return alldicts

            for row in res_buckets:
                bucket_no = row[0]
                try:
                    bucket_data = intbitset(row[1])
                except:
                    bucket_data = intbitset([])
                alldicts.setdefault('bucket_data', {})[bucket_no] = bucket_data

            return alldicts

        def timestamp_verifier():
            method_id = self.method_id
            res = run_sql("""SELECT last_updated from bsrMETHODDATA where id_bsrMETHOD = %s""", (method_id,))
            try:
                update_time_methoddata = str(res[0][0])
            except IndexError:
                update_time_methoddata = '1970-01-01 00:00:00'
            res = run_sql("""SELECT max(last_updated) from bsrMETHODDATABUCKET where id_bsrMETHOD = %s""", (method_id,))
            try:
                update_time_buckets = str(res[0][0])
            except IndexError:
                update_time_buckets = '1970-01-01 00:00:00'
            return max(update_time_methoddata, update_time_buckets)

        DataCacher.__init__(self, cache_filler, timestamp_verifier)

def get_sorting_methods():
    if not CFG_BIBSORT_BUCKETS: # we do not want to use buckets
        return {}
    try: # make sure the method has some data
        res = run_sql("""SELECT m.name, m.definition FROM bsrMETHOD m, bsrMETHODDATA md WHERE m.id = md.id_bsrMETHOD""")
    except:
        return {}
    return dict(res)

sorting_methods = get_sorting_methods()
cache_sorted_data = {}
for sorting_method in sorting_methods:
    try:
        cache_sorted_data[sorting_method].is_ok_p
    except Exception:
        cache_sorted_data[sorting_method] = BibSortDataCacher(sorting_method)


def get_tags_form_sort_fields(sort_fields):
    """Given a list of sort_fields, return the tags associated with it and
    also the name of the field that has no tags associated, to be able to
    display a message to the user."""
    tags = []
    if not sort_fields:
        return [], ''
    for sort_field in sort_fields:
        if sort_field and str(sort_field[0:2]).isdigit():
            # sort_field starts by two digits, so this is probably a MARC tag already
            tags.append(sort_field)
        else:
            # let us check the 'field' table
            field_tags = get_field_tags(sort_field)
            if field_tags:
                tags.extend(field_tags)
            else:
                return [], sort_field
    return tags, ''


def rank_records(req, rank_method_code, rank_limit_relevance, hitset_global, pattern=None, verbose=0, sort_order='d', of='hb', ln=CFG_SITE_LANG, rg=None, jrec=None, field=''):
    """Initial entry point for ranking records, acts like a dispatcher.
       (i) rank_method_code is in bsrMETHOD, bibsort buckets can be used;
       (ii)rank_method_code is not in bsrMETHOD, use bibrank;
    """

    if CFG_BIBSORT_BUCKETS and sorting_methods:
        for sort_method in sorting_methods:
            definition = sorting_methods[sort_method]
            if definition.startswith('RNK') and \
            definition.replace('RNK:','').strip().lower() == string.lower(rank_method_code):
                (solution_recs, solution_scores) = sort_records_bibsort(req, hitset_global, sort_method, '', sort_order, verbose, of, ln, rg, jrec, 'r')
                #return (solution_recs, solution_scores, '', '', '')
                comment = ''
                if verbose > 0:
                    comment = 'find_citations retlist %s' % [[solution_recs[i], solution_scores[i]] for i in range(len(solution_recs))]
                return (solution_recs, solution_scores, '(', ')', comment)
    return rank_records_bibrank(rank_method_code, rank_limit_relevance, hitset_global, pattern, verbose, field, rg, jrec)


def sort_records(req, recIDs, sort_field='', sort_order='d', sort_pattern='', verbose=0, of='hb', ln=CFG_SITE_LANG, rg=None, jrec=None):
    """Initial entry point for sorting records, acts like a dispatcher.
       (i) sort_field is in the bsrMETHOD, and thus, the BibSort has sorted the data for this field, so we can use the cache;
       (ii)sort_field is not in bsrMETHOD, and thus, the cache does not contain any information regarding this sorting method"""

    _ = gettext_set_language(ln)

    #we should return sorted records up to irec_max(exclusive)
    dummy, irec_max = get_interval_for_records_to_sort(len(recIDs), jrec, rg)
    #calculate the min index on the reverted list
    index_min = max(len(recIDs) - irec_max, 0) #just to be sure that the min index is not negative

    #bibsort does not handle sort_pattern for now, use bibxxx
    if sort_pattern:
        return sort_records_bibxxx(req, recIDs, None, sort_field, sort_order, sort_pattern, verbose, of, ln, rg, jrec)

    use_sorting_buckets = True

    if not CFG_BIBSORT_BUCKETS or not sorting_methods: #ignore the use of buckets, use old fashion sorting
        use_sorting_buckets = False

    if not sort_field:
        if use_sorting_buckets:
            return sort_records_bibsort(req, recIDs, 'latest first', sort_field, sort_order, verbose, of, ln, rg, jrec)
        else:
            return recIDs[index_min:]

    sort_fields = string.split(sort_field, ",")
    if len(sort_fields) == 1:
        # we have only one sorting_field, check if it is treated by BibSort
        for sort_method in sorting_methods:
            definition = sorting_methods[sort_method]
            if use_sorting_buckets and \
               ((definition.startswith('FIELD') and \
                definition.replace('FIELD:','').strip().lower() == string.lower(sort_fields[0])) or \
                sort_method == sort_fields[0]):
                #use BibSort
                return sort_records_bibsort(req, recIDs, sort_method, sort_field, sort_order, verbose, of, ln, rg, jrec)
    #deduce sorting MARC tag out of the 'sort_field' argument:
    tags, error_field = get_tags_form_sort_fields(sort_fields)
    if error_field:
        if use_sorting_buckets:
            return sort_records_bibsort(req, recIDs, 'latest first', sort_field, sort_order, verbose, of, ln, rg, jrec)
        else:
            if of.startswith('h'):
                write_warning(_("Sorry, %s does not seem to be a valid sort option. The records will not be sorted.") % cgi.escape(error_field), "Error", req=req)
            return recIDs[index_min:]
    if tags:
        for sort_method in sorting_methods:
            definition = sorting_methods[sort_method]
            if definition.startswith('MARC') \
                    and definition.replace('MARC:','').strip().split(',') == tags \
                    and use_sorting_buckets:
                #this list of tags have a designated method in BibSort, so use it
                return sort_records_bibsort(req, recIDs, sort_method, sort_field, sort_order, verbose, of, ln, rg, jrec)
        #we do not have this sort_field in BibSort tables -> do the old fashion sorting
        return sort_records_bibxxx(req, recIDs, tags, sort_field, sort_order, sort_pattern, verbose, of, ln, rg, jrec)

    return recIDs[index_min:]


def sort_records_bibsort(req, recIDs, sort_method, sort_field='', sort_order='d', verbose=0, of='hb', ln=CFG_SITE_LANG, rg=None, jrec=None, sort_or_rank = 's'):
    """This function orders the recIDs list, based on a sorting method(sort_field) using the BibSortDataCacher for speed"""

    _ = gettext_set_language(ln)

    #sanity check
    if sort_method not in sorting_methods:
        if sort_or_rank == 'r':
            return rank_records_bibrank(sort_method, 0, recIDs, None, verbose)
        else:
            return sort_records_bibxxx(req, recIDs, None, sort_field, sort_order, '', verbose, of, ln, rg, jrec)
    if verbose >= 3 and of.startswith('h'):
        write_warning("Sorting (using BibSort cache) by method %s (definition %s)." \
                      % (cgi.escape(repr(sort_method)), cgi.escape(repr(sorting_methods[sort_method]))), req=req)
    #we should return sorted records up to irec_max(exclusive)
    dummy, irec_max = get_interval_for_records_to_sort(len(recIDs), jrec, rg)
    solution = intbitset([])
    input_recids = intbitset(recIDs)
    cache_sorted_data[sort_method].recreate_cache_if_needed()
    sort_cache = cache_sorted_data[sort_method].cache
    bucket_numbers = sort_cache['bucket_data'].keys()
    #check if all buckets have been constructed
    if len(bucket_numbers) != CFG_BIBSORT_BUCKETS:
        if verbose > 3 and of.startswith('h'):
            write_warning("Not all buckets have been constructed.. switching to old fashion sorting.", req=req)
        if sort_or_rank == 'r':
            return rank_records_bibrank(sort_method, 0, recIDs, None, verbose)
        else:
            return sort_records_bibxxx(req, recIDs, None, sort_field, sort_order, '', verbose, of, ln, rg, jrec)
    if sort_order == 'd':
        bucket_numbers.reverse()
    for bucket_no in bucket_numbers:
        solution.union_update(input_recids & sort_cache['bucket_data'][bucket_no])
        if len(solution) >= irec_max:
            break
    dict_solution = {}
    missing_records = []
    for recid in solution:
        try:
            dict_solution[recid] = sort_cache['data_dict_ordered'][recid]
        except KeyError:
            #recid is in buckets, but not in the bsrMETHODDATA,
            #maybe because the value has been deleted, but the change has not yet been propagated to the buckets
            missing_records.append(recid)
    #check if there are recids that are not in any bucket -> to be added at the end/top, ordered by insertion date
    if len(solution) < irec_max:
        #some records have not been yet inserted in the bibsort structures
        #or, some records have no value for the sort_method
        missing_records = sorted(missing_records + list(input_recids.difference(solution)))
    #the records need to be sorted in reverse order for the print record function
    #the return statement should be equivalent with the following statements
    #(these are clearer, but less efficient, since they revert the same list twice)
    #sorted_solution = (missing_records + sorted(dict_solution, key=dict_solution.__getitem__, reverse=sort_order=='d'))[:irec_max]
    #sorted_solution.reverse()
    #return sorted_solution
    if sort_method.strip().lower().startswith('latest') and sort_order == 'd':
        # if we want to sort the records on their insertion date, add the mission records at the top
        solution = sorted(dict_solution, key=dict_solution.__getitem__, reverse=sort_order=='a') + missing_records
    else:
        solution = missing_records + sorted(dict_solution, key=dict_solution.__getitem__, reverse=sort_order=='a')
    #calculate the min index on the reverted list
    index_min = max(len(solution) - irec_max, 0) #just to be sure that the min index is not negative
    #return all the records up to irec_max, but on the reverted list
    if sort_or_rank == 'r':
        # we need the recids, with values
        return (solution[index_min:], [dict_solution.get(record, 0) for record in solution[index_min:]])
    else:
        return solution[index_min:]


def sort_records_bibxxx(req, recIDs, tags, sort_field='', sort_order='d', sort_pattern='', verbose=0, of='hb', ln=CFG_SITE_LANG, rg=None, jrec=None):
    """OLD FASHION SORTING WITH NO CACHE, for sort fields that are not run in BibSort
       Sort records in 'recIDs' list according sort field 'sort_field' in order 'sort_order'.
       If more than one instance of 'sort_field' is found for a given record, try to choose that that is given by
       'sort pattern', for example "sort by report number that starts by CERN-PS".
       Note that 'sort_field' can be field code like 'author' or MARC tag like '100__a' directly."""

    _ = gettext_set_language(ln)

    #we should return sorted records up to irec_max(exclusive)
    dummy, irec_max = get_interval_for_records_to_sort(len(recIDs), jrec, rg)
    #calculate the min index on the reverted list
    index_min = max(len(recIDs) - irec_max, 0) #just to be sure that the min index is not negative

    ## check arguments:
    if not sort_field:
        return recIDs[index_min:]
    if len(recIDs) > CFG_WEBSEARCH_NB_RECORDS_TO_SORT:
        if of.startswith('h'):
            write_warning(_("Sorry, sorting is allowed on sets of up to %d records only. Using default sort order.") % CFG_WEBSEARCH_NB_RECORDS_TO_SORT, "Warning", req=req)
        return recIDs[index_min:]
    recIDs_dict = {}
    recIDs_out = []

    if not tags:
        # tags have not been camputed yet
        sort_fields = string.split(sort_field, ",")
        tags, error_field = get_tags_form_sort_fields(sort_fields)
        if error_field:
            if of.startswith('h'):
                write_warning(_("Sorry, %s does not seem to be a valid sort option. The records will not be sorted.") % cgi.escape(error_field), "Error", req=req)
            return recIDs[index_min:]
    if verbose >= 3 and of.startswith('h'):
        write_warning("Sorting by tags %s." % cgi.escape(repr(tags)), req=req)
        if sort_pattern:
            write_warning("Sorting preferentially by %s." % cgi.escape(sort_pattern), req=req)
     ## check if we have sorting tag defined:
    if tags:
        # fetch the necessary field values:
        for recID in recIDs:
            val = "" # will hold value for recID according to which sort
            vals = [] # will hold all values found in sorting tag for recID
            for tag in tags:
                if CFG_CERN_SITE and tag == '773__c':
                    # CERN hack: journal sorting
                    # 773__c contains page numbers, e.g. 3-13, and we want to sort by 3, and numerically:
                    vals.extend(["%050s" % x.split("-", 1)[0] for x in get_fieldvalues(recID, tag)])
                else:
                    vals.extend(get_fieldvalues(recID, tag))
            if sort_pattern:
                # try to pick that tag value that corresponds to sort pattern
                bingo = 0
                for v in vals:
                    if v.lower().startswith(sort_pattern.lower()): # bingo!
                        bingo = 1
                        val = v
                        break
                if not bingo: # sort_pattern not present, so add other vals after spaces
                    val = sort_pattern + "          " + string.join(vals)
            else:
                # no sort pattern defined, so join them all together
                val = string.join(vals)
            val = strip_accents(val.lower()) # sort values regardless of accents and case
            if recIDs_dict.has_key(val):
                recIDs_dict[val].append(recID)
            else:
                recIDs_dict[val] = [recID]
        # sort them:
        recIDs_dict_keys = recIDs_dict.keys()
        recIDs_dict_keys.sort()
        # now that keys are sorted, create output array:
        for k in recIDs_dict_keys:
            for s in recIDs_dict[k]:
                recIDs_out.append(s)
        # ascending or descending?
        if sort_order == 'a':
            recIDs_out.reverse()
        # okay, we are done
        # return only up to the maximum that we need to sort
        if len(recIDs_out) != len(recIDs):
            dummy, irec_max = get_interval_for_records_to_sort(len(recIDs_out), jrec, rg)
            index_min = max(len(recIDs_out) - irec_max, 0) #just to be sure that the min index is not negative
        return recIDs_out[index_min:]
    else:
        # good, no sort needed
        return recIDs[index_min:]

def get_interval_for_records_to_sort(nb_found, jrec=None, rg=None):
    """calculates in which interval should the sorted records be
    a value of 'rg=-9999' means to print all records: to be used with care."""

    if not jrec:
        jrec = 1

    if not rg:
        #return all
        return jrec-1, nb_found

    if rg == -9999: # print all records
        rg = nb_found
    else:
        rg = abs(rg)
    if jrec < 1: # sanity checks
        jrec = 1
    if jrec > nb_found:
        jrec = max(nb_found-rg+1, 1)

    # will sort records from irec_min to irec_max excluded
    irec_min = jrec - 1
    irec_max = irec_min + rg
    if irec_min < 0:
        irec_min = 0
    if irec_max > nb_found:
        irec_max = nb_found

    return irec_min, irec_max

def print_records(req, recIDs, jrec=1, rg=CFG_WEBSEARCH_DEF_RECORDS_IN_GROUPS, format='hb', ot='', ln=CFG_SITE_LANG,
                  relevances=[], relevances_prologue="(", relevances_epilogue="%%)",
                  decompress=zlib.decompress, search_pattern='', print_records_prologue_p=True,
                  print_records_epilogue_p=True, verbose=0, tab='', sf='', so='d', sp='',
                  rm='', em=''):

    """
    Prints list of records 'recIDs' formatted according to 'format' in
    groups of 'rg' starting from 'jrec'.

    Assumes that the input list 'recIDs' is sorted in reverse order,
    so it counts records from tail to head.

    A value of 'rg=-9999' means to print all records: to be used with care.

    Print also list of RELEVANCES for each record (if defined), in
    between RELEVANCE_PROLOGUE and RELEVANCE_EPILOGUE.

    Print prologue and/or epilogue specific to 'format' if
    'print_records_prologue_p' and/or print_records_epilogue_p' are
    True.

    'sf' is sort field and 'rm' is ranking method that are passed here
    only for proper linking purposes: e.g. when a certain ranking
    method or a certain sort field was selected, keep it selected in
    any dynamic search links that may be printed.
    """

    if em != "" and EM_REPOSITORY["body"] not in em:
        return
    # load the right message language
    _ = gettext_set_language(ln)

    # sanity checking:
    if req is None:
        return

    # get user_info (for formatting based on user)
    if isinstance(req, cStringIO.OutputType):
        user_info = {}
    else:
        user_info = collect_user_info(req)

    if len(recIDs):
        nb_found = len(recIDs)

        if rg == -9999: # print all records
            rg = nb_found
        else:
            rg = abs(rg)
        if jrec < 1: # sanity checks
            jrec = 1
        if jrec > nb_found:
            jrec = max(nb_found-rg+1, 1)

        # will print records from irec_max to irec_min excluded:
        irec_max = nb_found - jrec
        irec_min = nb_found - jrec - rg
        if irec_min < 0:
            irec_min = -1
        if irec_max >= nb_found:
            irec_max = nb_found - 1

        #req.write("%s:%d-%d" % (recIDs, irec_min, irec_max))

        if format.startswith('x'):

            # print header if needed
            if print_records_prologue_p:
                print_records_prologue(req, format)

            # print records
            recIDs_to_print = [recIDs[x] for x in range(irec_max, irec_min, -1)]

            format_records(recIDs_to_print,
                           format,
                           ln=ln,
                           search_pattern=search_pattern,
                           record_separator="\n",
                           user_info=user_info,
                           req=req)
            # print footer if needed
            if print_records_epilogue_p:
                print_records_epilogue(req, format)

        elif format.startswith('t') or str(format[0:3]).isdigit():
            # we are doing plain text output:
            for irec in range(irec_max, irec_min, -1):
                x = print_record(recIDs[irec], format, ot, ln, search_pattern=search_pattern,
                                 user_info=user_info, verbose=verbose, sf=sf, so=so, sp=sp, rm=rm)
                req.write(x)
                if x:
                    req.write('\n')
        elif format == 'excel':
            recIDs_to_print = [recIDs[x] for x in range(irec_max, irec_min, -1)]
            create_excel(recIDs=recIDs_to_print, req=req, ln=ln, ot=ot, user_info=user_info)
        else:
            # we are doing HTML output:
            if format == 'hp' or format.startswith("hb_") or format.startswith("hd_"):
                # portfolio and on-the-fly formats:
                for irec in range(irec_max, irec_min, -1):
                    req.write(print_record(recIDs[irec], format, ot, ln, search_pattern=search_pattern,
                                           user_info=user_info, verbose=verbose, sf=sf, so=so, sp=sp, rm=rm))
            elif format.startswith("hb"):
                # HTML brief format:
                display_add_to_basket = True
                if user_info:
                    if user_info['email'] == 'guest':
                        if CFG_ACCESS_CONTROL_LEVEL_ACCOUNTS > 4:
                            display_add_to_basket = False
                    else:
                        if not user_info['precached_usebaskets']:
                            display_add_to_basket = False
                if em != "" and EM_REPOSITORY["basket"] not in em:
                    display_add_to_basket = False
                req.write(websearch_templates.tmpl_record_format_htmlbrief_header(
                    ln = ln))
                for irec in range(irec_max, irec_min, -1):
                    row_number = jrec+irec_max-irec
                    recid = recIDs[irec]
                    if relevances and relevances[irec]:
                        relevance = relevances[irec]
                    else:
                        relevance = ''
                    record = print_record(recIDs[irec], format, ot, ln, search_pattern=search_pattern,
                                                  user_info=user_info, verbose=verbose, sf=sf, so=so, sp=sp, rm=rm)

                    req.write(websearch_templates.tmpl_record_format_htmlbrief_body(
                        ln = ln,
                        recid = recid,
                        row_number = row_number,
                        relevance = relevance,
                        record = record,
                        relevances_prologue = relevances_prologue,
                        relevances_epilogue = relevances_epilogue,
                        display_add_to_basket = display_add_to_basket
                        ))

                req.write(websearch_templates.tmpl_record_format_htmlbrief_footer(
                    ln = ln,
                    display_add_to_basket = display_add_to_basket))

            elif format.startswith("hd"):
                # HTML detailed format:
                for irec in range(irec_max, irec_min, -1):
                    if record_exists(recIDs[irec]) == -1:
                        write_warning(_("The record has been deleted."), req=req)
                        merged_recid = get_merged_recid(recIDs[irec])
                        if merged_recid:
                            write_warning(_("The record %d replaces it." % merged_recid), req=req)
                        continue
                    unordered_tabs = get_detailed_page_tabs(get_colID(guess_primary_collection_of_a_record(recIDs[irec])),
                                                            recIDs[irec], ln=ln)
                    ordered_tabs_id = [(tab_id, values['order']) for (tab_id, values) in unordered_tabs.iteritems()]
                    ordered_tabs_id.sort(lambda x, y: cmp(x[1], y[1]))

                    link_ln = ''

                    if ln != CFG_SITE_LANG:
                        link_ln = '?ln=%s' % ln

                    recid = recIDs[irec]
                    recid_to_display = recid  # Record ID used to build the URL.
                    if CFG_WEBSEARCH_USE_ALEPH_SYSNOS:
                        try:
                            recid_to_display = get_fieldvalues(recid,
                                    CFG_BIBUPLOAD_EXTERNAL_SYSNO_TAG)[0]
                        except IndexError:
                            # No external sysno is available, keep using
                            # internal recid.
                            pass

                    tabs = [(unordered_tabs[tab_id]['label'], \
                             '%s/%s/%s/%s%s' % (CFG_SITE_URL, CFG_SITE_RECORD, recid_to_display, tab_id, link_ln), \
                             tab_id == tab,
                             unordered_tabs[tab_id]['enabled']) \
                            for (tab_id, order) in ordered_tabs_id
                            if unordered_tabs[tab_id]['visible'] == True]

                    tabs_counts = get_detailed_page_tabs_counts(recid)
                    citedbynum = tabs_counts['Citations']
                    references = tabs_counts['References']
                    discussions = tabs_counts['Discussions']

                    # load content
                    if tab == 'usage':
                        req.write(webstyle_templates.detailed_record_container_top(recIDs[irec],
                                                     tabs,
                                                     ln,
                                                     citationnum=citedbynum,
                                                     referencenum=references,
                                                     discussionnum=discussions))
                        r = calculate_reading_similarity_list(recIDs[irec], "downloads")
                        downloadsimilarity = None
                        downloadhistory = None
                        #if r:
                        #    downloadsimilarity = r
                        if CFG_BIBRANK_SHOW_DOWNLOAD_GRAPHS:
                            downloadhistory = create_download_history_graph_and_box(recIDs[irec], ln)

                        r = calculate_reading_similarity_list(recIDs[irec], "pageviews")
                        viewsimilarity = None
                        if r: viewsimilarity = r
                        content = websearch_templates.tmpl_detailed_record_statistics(recIDs[irec],
                                                                                      ln,
                                                                                      downloadsimilarity=downloadsimilarity,
                                                                                      downloadhistory=downloadhistory,
                                                                                      viewsimilarity=viewsimilarity)
                        req.write(content)
                        req.write(webstyle_templates.detailed_record_container_bottom(recIDs[irec],
                                                                                      tabs,
                                                                                      ln))
                    elif tab == 'citations':
                        recid = recIDs[irec]
                        req.write(webstyle_templates.detailed_record_container_top(recid,
                                                     tabs,
                                                     ln,
                                                     citationnum=citedbynum,
                                                     referencenum=references,
                                                     discussionnum=discussions))
                        req.write(websearch_templates.tmpl_detailed_record_citations_prologue(recid, ln))

                        # Citing
                        citinglist = calculate_cited_by_list(recid)
                        req.write(websearch_templates.tmpl_detailed_record_citations_citing_list(recid,
                                                                                                 ln,
                                                                                                 citinglist,
                                                                                                 sf=sf,
                                                                                                 so=so,
                                                                                                 sp=sp,
                                                                                                 rm=rm))
                        # Self-cited
                        selfcited = get_self_cited_by(recid)
                        req.write(websearch_templates.tmpl_detailed_record_citations_self_cited(recid,
                                  ln, selfcited=selfcited, citinglist=citinglist))
                        # Co-cited
                        s = calculate_co_cited_with_list(recid)
                        cociting = None
                        if s:
                            cociting = s
                        req.write(websearch_templates.tmpl_detailed_record_citations_co_citing(recid,
                                                                                               ln,
                                                                                               cociting=cociting))
                        # Citation history, if needed
                        citationhistory = None
                        if citinglist:
                            citationhistory = create_citation_history_graph_and_box(recid, ln)
                        #debug
                        if verbose > 3:
                            write_warning("Citation graph debug: " + \
                                          str(len(citationhistory)), req=req)
                        req.write(websearch_templates.tmpl_detailed_record_citations_citation_history(recid, ln, citationhistory))
                        req.write(websearch_templates.tmpl_detailed_record_citations_epilogue(recid, ln))
                        req.write(webstyle_templates.detailed_record_container_bottom(recid,
                                                                                      tabs,
                                                                                      ln))
                    elif tab == 'references':
                        req.write(webstyle_templates.detailed_record_container_top(recIDs[irec],
                                                     tabs,
                                                     ln,
                                                     citationnum=citedbynum,
                                                     referencenum=references,
                                                     discussionnum=discussions))

                        req.write(format_record(recIDs[irec], 'HDREF', ln=ln, user_info=user_info, verbose=verbose))
                        req.write(webstyle_templates.detailed_record_container_bottom(recIDs[irec],
                                                                                      tabs,
                                                                                      ln))
                    elif tab == 'keywords':
                        from invenio import bibclassify_webinterface
                        recid = recIDs[irec]
                        bibclassify_webinterface.main_page(req, recid, tabs, ln, webstyle_templates)
                    elif tab == 'plots':
                        req.write(webstyle_templates.detailed_record_container_top(recIDs[irec],
                                                                                   tabs,
                                                                                   ln))
                        content = websearch_templates.tmpl_record_plots(recID=recIDs[irec],
                                                                         ln=ln)
                        req.write(content)
                        req.write(webstyle_templates.detailed_record_container_bottom(recIDs[irec],
                                                                                      tabs,
                                                                                      ln))

                    else:
                        # Metadata tab
                        req.write(webstyle_templates.detailed_record_container_top(recIDs[irec],
                                                     tabs,
                                                     ln,
                                                     show_short_rec_p=False,
                                                     citationnum=citedbynum, referencenum=references,
                                                     discussionnum=discussions))

                        creationdate = None
                        modificationdate = None
                        if record_exists(recIDs[irec]) == 1:
                            creationdate = get_creation_date(recIDs[irec])
                            modificationdate = get_modification_date(recIDs[irec])

                        content = print_record(recIDs[irec], format, ot, ln,
                                               search_pattern=search_pattern,
                                               user_info=user_info, verbose=verbose,
                                               sf=sf, so=so, sp=sp, rm=rm)
                        content = websearch_templates.tmpl_detailed_record_metadata(
                            recID = recIDs[irec],
                            ln = ln,
                            format = format,
                            creationdate = creationdate,
                            modificationdate = modificationdate,
                            content = content)
                        # display of the next-hit/previous-hit/back-to-search links
                        # on the detailed record pages
                        content += websearch_templates.tmpl_display_back_to_search(req,
                                                                                   recIDs[irec],
                                                                                   ln)
                        req.write(content)
                        req.write(webstyle_templates.detailed_record_container_bottom(recIDs[irec],
                                                                                      tabs,
                                                                                      ln,
                                                                                      creationdate=creationdate,
                                                                                      modificationdate=modificationdate,
                                                                                      show_short_rec_p=False))

                        if len(tabs) > 0:
                            # Add the mini box at bottom of the page
                            if CFG_WEBCOMMENT_ALLOW_REVIEWS:
                                from invenio.webcomment import get_mini_reviews
                                reviews = get_mini_reviews(recid = recIDs[irec], ln=ln)
                            else:
                                reviews = ''
                            actions = format_record(recIDs[irec], 'HDACT', ln=ln, user_info=user_info, verbose=verbose)
                            files = format_record(recIDs[irec], 'HDFILE', ln=ln, user_info=user_info, verbose=verbose)
                            req.write(webstyle_templates.detailed_record_mini_panel(recIDs[irec],
                                                                                    ln,
                                                                                    format,
                                                                                    files=files,
                                                                                    reviews=reviews,
                                                                                    actions=actions))
            else:
                # Other formats
                for irec in range(irec_max, irec_min, -1):
                    req.write(print_record(recIDs[irec], format, ot, ln,
                                           search_pattern=search_pattern,
                                           user_info=user_info, verbose=verbose,
                                           sf=sf, so=so, sp=sp, rm=rm))
    else:
        write_warning(_("Use different search terms."), req=req)

def print_records_prologue(req, format, cc=None):
    """
    Print the appropriate prologue for list of records in the given
    format.
    """
    prologue = "" # no prologue needed for HTML or Text formats
    if format.startswith('xm'):
        prologue = websearch_templates.tmpl_xml_marc_prologue()
    elif format.startswith('xn'):
        prologue = websearch_templates.tmpl_xml_nlm_prologue()
    elif format.startswith('xw'):
        prologue = websearch_templates.tmpl_xml_refworks_prologue()
    elif format.startswith('xr'):
        prologue = websearch_templates.tmpl_xml_rss_prologue(cc=cc)
    elif format.startswith('xe8x'):
        prologue = websearch_templates.tmpl_xml_endnote_8x_prologue()
    elif format.startswith('xe'):
        prologue = websearch_templates.tmpl_xml_endnote_prologue()
    elif format.startswith('xo'):
        prologue = websearch_templates.tmpl_xml_mods_prologue()
    elif format.startswith('xp'):
        prologue = websearch_templates.tmpl_xml_podcast_prologue(cc=cc)
    elif format.startswith('x'):
        prologue = websearch_templates.tmpl_xml_default_prologue()
    req.write(prologue)

def print_records_epilogue(req, format):
    """
    Print the appropriate epilogue for list of records in the given
    format.
    """
    epilogue = "" # no epilogue needed for HTML or Text formats
    if format.startswith('xm'):
        epilogue = websearch_templates.tmpl_xml_marc_epilogue()
    elif format.startswith('xn'):
        epilogue = websearch_templates.tmpl_xml_nlm_epilogue()
    elif format.startswith('xw'):
        epilogue = websearch_templates.tmpl_xml_refworks_epilogue()
    elif format.startswith('xr'):
        epilogue = websearch_templates.tmpl_xml_rss_epilogue()
    elif format.startswith('xe8x'):
        epilogue = websearch_templates.tmpl_xml_endnote_8x_epilogue()
    elif format.startswith('xe'):
        epilogue = websearch_templates.tmpl_xml_endnote_epilogue()
    elif format.startswith('xo'):
        epilogue = websearch_templates.tmpl_xml_mods_epilogue()
    elif format.startswith('xp'):
        epilogue = websearch_templates.tmpl_xml_podcast_epilogue()
    elif format.startswith('x'):
        epilogue = websearch_templates.tmpl_xml_default_epilogue()
    req.write(epilogue)

def get_record(recid):
    """Directly the record object corresponding to the recid."""
    if CFG_BIBUPLOAD_SERIALIZE_RECORD_STRUCTURE:
        value = run_sql("SELECT value FROM bibfmt WHERE id_bibrec=%s AND FORMAT='recstruct'",  (recid, ))
        if value:
            try:
                return deserialize_via_marshal(value[0][0])
            except:
                ### In case of corruption, let's rebuild it!
                pass
    return create_record(print_record(recid, 'xm'))[0]

def print_record(recID, format='hb', ot='', ln=CFG_SITE_LANG, decompress=zlib.decompress,
                 search_pattern=None, user_info=None, verbose=0, sf='', so='d', sp='', rm=''):
    """
    Prints record 'recID' formatted according to 'format'.

    'sf' is sort field and 'rm' is ranking method that are passed here
    only for proper linking purposes: e.g. when a certain ranking
    method or a certain sort field was selected, keep it selected in
    any dynamic search links that may be printed.
    """
    if format == 'recstruct':
        return get_record(recID)

    _ = gettext_set_language(ln)

    display_claim_this_paper = False

    try:
        display_claim_this_paper = user_info["precached_viewclaimlink"]
    except (KeyError, TypeError):
        display_claim_this_paper = False
    #check from user information if the user has the right to see hidden fields/tags in the
    #records as well
    can_see_hidden = False
    if user_info:
        can_see_hidden = user_info.get('precached_canseehiddenmarctags', False)

    out = ""

    # sanity check:
    record_exist_p = record_exists(recID)
    if record_exist_p == 0: # doesn't exist
        return out

    # New Python BibFormat procedure for formatting
    # Old procedure follows further below
    # We must still check some special formats, but these
    # should disappear when BibFormat improves.
    if not (CFG_BIBFORMAT_USE_OLD_BIBFORMAT \
            or format.lower().startswith('t') \
            or format.lower().startswith('hm') \
            or str(format[0:3]).isdigit() \
            or ot):

        # Unspecified format is hd
        if format == '':
            format = 'hd'

        if record_exist_p == -1 and get_output_format_content_type(format) == 'text/html':
            # HTML output displays a default value for deleted records.
            # Other format have to deal with it.
            out += _("The record has been deleted.")
            # was record deleted-but-merged ?
            merged_recid = get_merged_recid(recID)
            if merged_recid:
                out += ' ' + _("The record %d replaces it." % merged_recid)
        else:
            out += call_bibformat(recID, format, ln, search_pattern=search_pattern,
                                  user_info=user_info, verbose=verbose)

            # at the end of HTML brief mode, print the "Detailed record" functionality:
            if format.lower().startswith('hb') and \
                   format.lower() != 'hb_p':
                out += websearch_templates.tmpl_print_record_brief_links(ln=ln,
                                                                         recID=recID,
                                                                         sf=sf,
                                                                         so=so,
                                                                         sp=sp,
                                                                         rm=rm,
                                                                         display_claim_link=display_claim_this_paper)
        return out

    # Old PHP BibFormat procedure for formatting
    # print record opening tags, if needed:
    if format == "marcxml" or format == "oai_dc":
        out += "  <record>\n"
        out += "   <header>\n"
        for oai_id in get_fieldvalues(recID, CFG_OAI_ID_FIELD):
            out += "    <identifier>%s</identifier>\n" % oai_id
        out += "    <datestamp>%s</datestamp>\n" % get_modification_date(recID)
        out += "   </header>\n"
        out += "   <metadata>\n"

    if format.startswith("xm") or format == "marcxml":
        # look for detailed format existence:
        query = "SELECT value FROM bibfmt WHERE id_bibrec=%s AND format=%s"
        res = run_sql(query, (recID, format), 1)
        if res and record_exist_p == 1:
            # record 'recID' is formatted in 'format', so print it
            out += "%s" % decompress(res[0][0])
        else:
            # record 'recID' is not formatted in 'format' -- they are not in "bibfmt" table; so fetch all the data from "bibXXx" tables:
            if format == "marcxml":
                out += """    <record xmlns="http://www.loc.gov/MARC21/slim">\n"""
                out += "        <controlfield tag=\"001\">%d</controlfield>\n" % int(recID)
            elif format.startswith("xm"):
                out += """    <record>\n"""
                out += "        <controlfield tag=\"001\">%d</controlfield>\n" % int(recID)
            if record_exist_p == -1:
                # deleted record, so display only OAI ID and 980:
                oai_ids = get_fieldvalues(recID, CFG_OAI_ID_FIELD)
                if oai_ids:
                    out += "<datafield tag=\"%s\" ind1=\"%s\" ind2=\"%s\"><subfield code=\"%s\">%s</subfield></datafield>\n" % \
                           (CFG_OAI_ID_FIELD[0:3], CFG_OAI_ID_FIELD[3:4], CFG_OAI_ID_FIELD[4:5], CFG_OAI_ID_FIELD[5:6], oai_ids[0])
                out += "<datafield tag=\"980\" ind1=\"\" ind2=\"\"><subfield code=\"c\">DELETED</subfield></datafield>\n"
            else:
                # controlfields
                query = "SELECT b.tag,b.value,bb.field_number FROM bib00x AS b, bibrec_bib00x AS bb "\
                        "WHERE bb.id_bibrec=%s AND b.id=bb.id_bibxxx AND b.tag LIKE '00%%' "\
                        "ORDER BY bb.field_number, b.tag ASC"
                res = run_sql(query, (recID, ))
                for row in res:
                    field, value = row[0], row[1]
                    value = encode_for_xml(value)
                    out += """        <controlfield tag="%s" >%s</controlfield>\n""" % \
                           (encode_for_xml(field[0:3]), value)
                # datafields
                i = 1 # Do not process bib00x and bibrec_bib00x, as
                      # they are controlfields. So start at bib01x and
                      # bibrec_bib00x (and set i = 0 at the end of
                      # first loop)
                for digit1 in range(0, 10):
                    for digit2 in range(i, 10):
                        bx = "bib%d%dx" % (digit1, digit2)
                        bibx = "bibrec_bib%d%dx" % (digit1, digit2)
                        query = "SELECT b.tag,b.value,bb.field_number FROM %s AS b, %s AS bb "\
                                "WHERE bb.id_bibrec=%%s AND b.id=bb.id_bibxxx AND b.tag LIKE %%s"\
                                "ORDER BY bb.field_number, b.tag ASC" % (bx, bibx)
                        res = run_sql(query, (recID, str(digit1)+str(digit2)+'%'))
                        field_number_old = -999
                        field_old = ""
                        for row in res:
                            field, value, field_number = row[0], row[1], row[2]
                            ind1, ind2 = field[3], field[4]
                            if ind1 == "_" or ind1 == "":
                                ind1 = " "
                            if ind2 == "_" or ind2 == "":
                                ind2 = " "
                            # print field tag, unless hidden
                            printme = True
                            if not can_see_hidden:
                                for htag in CFG_BIBFORMAT_HIDDEN_TAGS:
                                    ltag = len(htag)
                                    samelenfield = field[0:ltag]
                                    if samelenfield == htag:
                                        printme = False

                            if printme:
                                if field_number != field_number_old or field[:-1] != field_old[:-1]:
                                    if field_number_old != -999:
                                        out += """        </datafield>\n"""
                                    out += """        <datafield tag="%s" ind1="%s" ind2="%s">\n""" % \
                                               (encode_for_xml(field[0:3]), encode_for_xml(ind1), encode_for_xml(ind2))
                                    field_number_old = field_number
                                    field_old = field
                                # print subfield value
                                value = encode_for_xml(value)
                                out += """            <subfield code="%s">%s</subfield>\n""" % \
                                   (encode_for_xml(field[-1:]), value)

                        # all fields/subfields printed in this run, so close the tag:
                        if field_number_old != -999:
                            out += """        </datafield>\n"""
                    i = 0 # Next loop should start looking at bib%0 and bibrec_bib00x
            # we are at the end of printing the record:
            out += "    </record>\n"

    elif format == "xd" or format == "oai_dc":
        # XML Dublin Core format, possibly OAI -- select only some bibXXx fields:
        out += """    <dc xmlns="http://purl.org/dc/elements/1.1/"
                         xmlns:xsi="http://www.w3.org/2001/XMLSchema-instance"
                         xsi:schemaLocation="http://purl.org/dc/elements/1.1/
                                             http://www.openarchives.org/OAI/1.1/dc.xsd">\n"""
        if record_exist_p == -1:
            out += ""
        else:
            for f in get_fieldvalues(recID, "041__a"):
                out += "        <language>%s</language>\n" % f

            for f in get_fieldvalues(recID, "100__a"):
                out += "        <creator>%s</creator>\n" % encode_for_xml(f)

            for f in get_fieldvalues(recID, "700__a"):
                out += "        <creator>%s</creator>\n" % encode_for_xml(f)

            for f in get_fieldvalues(recID, "245__a"):
                out += "        <title>%s</title>\n" % encode_for_xml(f)

            for f in get_fieldvalues(recID, "65017a"):
                out += "        <subject>%s</subject>\n" % encode_for_xml(f)

            for f in get_fieldvalues(recID, "8564_u"):
                if f.split('.') == 'png':
                    continue
                out += "        <identifier>%s</identifier>\n" % encode_for_xml(f)

            for f in get_fieldvalues(recID, "520__a"):
                out += "        <description>%s</description>\n" % encode_for_xml(f)

            out += "        <date>%s</date>\n" % get_creation_date(recID)
        out += "    </dc>\n"

    elif len(format) == 6 and str(format[0:3]).isdigit():
        # user has asked to print some fields only
        if format == "001":
            out += "<!--%s-begin-->%s<!--%s-end-->\n" % (format, recID, format)
        else:
            vals = get_fieldvalues(recID, format)
            for val in vals:
                out += "<!--%s-begin-->%s<!--%s-end-->\n" % (format, val, format)

    elif format.startswith('t'):
        ## user directly asked for some tags to be displayed only
        if record_exist_p == -1:
            out += get_fieldvalues_alephseq_like(recID, ["001", CFG_OAI_ID_FIELD, "980"], can_see_hidden)
        else:
            out += get_fieldvalues_alephseq_like(recID, ot, can_see_hidden)

    elif format == "hm":
        if record_exist_p == -1:
            out += "\n<pre>" + cgi.escape(get_fieldvalues_alephseq_like(recID, ["001", CFG_OAI_ID_FIELD, "980"], can_see_hidden)) + "</pre>"
        else:
            out += "\n<pre>" + cgi.escape(get_fieldvalues_alephseq_like(recID, ot, can_see_hidden)) + "</pre>"

    elif format.startswith("h") and ot:
        ## user directly asked for some tags to be displayed only
        if record_exist_p == -1:
            out += "\n<pre>" + get_fieldvalues_alephseq_like(recID, ["001", CFG_OAI_ID_FIELD, "980"], can_see_hidden) + "</pre>"
        else:
            out += "\n<pre>" + get_fieldvalues_alephseq_like(recID, ot, can_see_hidden) + "</pre>"

    elif format == "hd":
        # HTML detailed format
        if record_exist_p == -1:
            out += _("The record has been deleted.")
        else:
            # look for detailed format existence:
            query = "SELECT value FROM bibfmt WHERE id_bibrec=%s AND format=%s"
            res = run_sql(query, (recID, format), 1)
            if res:
                # record 'recID' is formatted in 'format', so print it
                out += "%s" % decompress(res[0][0])
            else:
                # record 'recID' is not formatted in 'format', so try to call BibFormat on the fly or use default format:
                out_record_in_format = call_bibformat(recID, format, ln, search_pattern=search_pattern,
                                                      user_info=user_info, verbose=verbose)
                if out_record_in_format:
                    out += out_record_in_format
                else:
                    out += websearch_templates.tmpl_print_record_detailed(
                             ln = ln,
                             recID = recID,
                           )

    elif format.startswith("hb_") or format.startswith("hd_"):
        # underscore means that HTML brief/detailed formats should be called on-the-fly; suitable for testing formats
        if record_exist_p == -1:
            out += _("The record has been deleted.")
        else:
            out += call_bibformat(recID, format, ln, search_pattern=search_pattern,
                                  user_info=user_info, verbose=verbose)

    elif format.startswith("hx"):
        # BibTeX format, called on the fly:
        if record_exist_p == -1:
            out += _("The record has been deleted.")
        else:
            out += call_bibformat(recID, format, ln, search_pattern=search_pattern,
                                  user_info=user_info, verbose=verbose)

    elif format.startswith("hs"):
        # for citation/download similarity navigation links:
        if record_exist_p == -1:
            out += _("The record has been deleted.")
        else:
            out += '<a href="%s">' % websearch_templates.build_search_url(recid=recID, ln=ln)
            # firstly, title:
            titles = get_fieldvalues(recID, "245__a")
            if titles:
                for title in titles:
                    out += "<strong>%s</strong>" % title
            else:
                # usual title not found, try conference title:
                titles = get_fieldvalues(recID, "111__a")
                if titles:
                    for title in titles:
                        out += "<strong>%s</strong>" % title
                else:
                    # just print record ID:
                    out += "<strong>%s %d</strong>" % (get_field_i18nname("record ID", ln, False), recID)
            out += "</a>"
            # secondly, authors:
            authors = get_fieldvalues(recID, "100__a") + get_fieldvalues(recID, "700__a")
            if authors:
                out += " - %s" % authors[0]
                if len(authors) > 1:
                    out += " <em>et al</em>"
            # thirdly publication info:
            publinfos = get_fieldvalues(recID, "773__s")
            if not publinfos:
                publinfos = get_fieldvalues(recID, "909C4s")
                if not publinfos:
                    publinfos = get_fieldvalues(recID, "037__a")
                    if not publinfos:
                        publinfos = get_fieldvalues(recID, "088__a")
            if publinfos:
                out += " - %s" % publinfos[0]
            else:
                # fourthly publication year (if not publication info):
                years = get_fieldvalues(recID, "773__y")
                if not years:
                    years = get_fieldvalues(recID, "909C4y")
                    if not years:
                        years = get_fieldvalues(recID, "260__c")
                if years:
                    out += " (%s)" % years[0]
    else:
        # HTML brief format by default
        if record_exist_p == -1:
            out += _("The record has been deleted.")
        else:
            query = "SELECT value FROM bibfmt WHERE id_bibrec=%s AND format=%s"
            res = run_sql(query, (recID, format))
            if res:
                # record 'recID' is formatted in 'format', so print it
                out += "%s" % decompress(res[0][0])
            else:
                # record 'recID' is not formatted in 'format', so try to call BibFormat on the fly: or use default format:
                if CFG_WEBSEARCH_CALL_BIBFORMAT:
                    out_record_in_format = call_bibformat(recID, format, ln, search_pattern=search_pattern,
                                                          user_info=user_info, verbose=verbose)
                    if out_record_in_format:
                        out += out_record_in_format
                    else:
                        out += websearch_templates.tmpl_print_record_brief(
                                 ln = ln,
                                 recID = recID,
                               )
                else:
                    out += websearch_templates.tmpl_print_record_brief(
                             ln = ln,
                             recID = recID,
                           )

            # at the end of HTML brief mode, print the "Detailed record" functionality:
            if format == 'hp' or format.startswith("hb_") or format.startswith("hd_"):
                pass # do nothing for portfolio and on-the-fly formats
            else:
                out += websearch_templates.tmpl_print_record_brief_links(ln=ln,
                                                                         recID=recID,
                                                                         sf=sf,
                                                                         so=so,
                                                                         sp=sp,
                                                                         rm=rm,
                                                                         display_claim_link=display_claim_this_paper)

    # print record closing tags, if needed:
    if format == "marcxml" or format == "oai_dc":
        out += "   </metadata>\n"
        out += "  </record>\n"

    return out

def call_bibformat(recID, format="HD", ln=CFG_SITE_LANG, search_pattern=None, user_info=None, verbose=0):
    """
    Calls BibFormat and returns formatted record.

    BibFormat will decide by itself if old or new BibFormat must be used.
    """

    from invenio.bibformat_utils import get_pdf_snippets

    keywords = []
    if search_pattern is not None:
        for unit in create_basic_search_units(None, str(search_pattern), None):
            bsu_o, bsu_p, bsu_f, bsu_m = unit[0], unit[1], unit[2], unit[3]
            if (bsu_o != '-' and bsu_f in [None, 'fulltext']):
                if bsu_m == 'a' and bsu_p.startswith('%') and bsu_p.endswith('%'):
                    # remove leading and training `%' representing partial phrase search
                    keywords.append(bsu_p[1:-1])
                else:
                    keywords.append(bsu_p)

    out = format_record(recID,
                         of=format,
                         ln=ln,
                         search_pattern=keywords,
                         user_info=user_info,
                         verbose=verbose)

    if CFG_WEBSEARCH_FULLTEXT_SNIPPETS and user_info and \
           'fulltext' in user_info['uri'].lower():
        # check snippets only if URL contains fulltext
        # FIXME: make it work for CLI too, via new function arg
        if keywords:
            snippets = ''
            try:
                snippets = get_pdf_snippets(recID, keywords, user_info)
            except:
                register_exception()
            if snippets:
                out += snippets

    return out

def log_query(hostname, query_args, uid=-1):
    """
    Log query into the query and user_query tables.
    Return id_query or None in case of problems.
    """
    id_query = None
    if uid >= 0:
        # log the query only if uid is reasonable
        res = run_sql("SELECT id FROM query WHERE urlargs=%s", (query_args,), 1)
        try:
            id_query = res[0][0]
        except:
            id_query = run_sql("INSERT INTO query (type, urlargs) VALUES ('r', %s)", (query_args,))
        if id_query:
            run_sql("INSERT INTO user_query (id_user, id_query, hostname, date) VALUES (%s, %s, %s, %s)",
                    (uid, id_query, hostname,
                     time.strftime("%Y-%m-%d %H:%M:%S", time.localtime())))
    return id_query

def log_query_info(action, p, f, colls, nb_records_found_total=-1):
    """Write some info to the log file for later analysis."""
    try:
        log = open(CFG_LOGDIR + "/search.log", "a")
        log.write(time.strftime("%Y%m%d%H%M%S#", time.localtime()))
        log.write(action+"#")
        log.write(p+"#")
        log.write(f+"#")
        for coll in colls[:-1]:
            log.write("%s," % coll)
        log.write("%s#" % colls[-1])
        log.write("%d" % nb_records_found_total)
        log.write("\n")
        log.close()
    except:
        pass
    return

def clean_dictionary(dictionary, list_of_items):
    """Returns a copy of the dictionary with all the items
       in the list_of_items as empty strings"""
    out_dictionary = dictionary.copy()
    out_dictionary.update((item, '') for item in list_of_items)
    return out_dictionary


### CALLABLES

def perform_request_search(req=None, cc=CFG_SITE_NAME, c=None, p="", f="", rg=CFG_WEBSEARCH_DEF_RECORDS_IN_GROUPS, sf="", so="d", sp="", rm="", of="id", ot="", aas=0,
                        p1="", f1="", m1="", op1="", p2="", f2="", m2="", op2="", p3="", f3="", m3="", sc=0, jrec=0,
                        recid=-1, recidb=-1, sysno="", id=-1, idb=-1, sysnb="", action="", d1="",
                        d1y=0, d1m=0, d1d=0, d2="", d2y=0, d2m=0, d2d=0, dt="", verbose=0, ap=0, ln=CFG_SITE_LANG, ec=None, tab="",
                        wl=0, em=""):
    """Perform search or browse request, without checking for
       authentication.  Return list of recIDs found, if of=id.
       Otherwise create web page.

       The arguments are as follows:

         req - mod_python Request class instance.

          cc - current collection (e.g. "ATLAS").  The collection the
               user started to search/browse from.

           c - collection list (e.g. ["Theses", "Books"]).  The
               collections user may have selected/deselected when
               starting to search from 'cc'.

           p - pattern to search for (e.g. "ellis and muon or kaon").

           f - field to search within (e.g. "author").

          rg - records in groups of (e.g. "10").  Defines how many hits
               per collection in the search results page are
               displayed.  (Note that `rg' is ignored in case of `of=id'.)

          sf - sort field (e.g. "title").

          so - sort order ("a"=ascending, "d"=descending).

          sp - sort pattern (e.g. "CERN-") -- in case there are more
               values in a sort field, this argument tells which one
               to prefer

          rm - ranking method (e.g. "jif").  Defines whether results
               should be ranked by some known ranking method.

          of - output format (e.g. "hb").  Usually starting "h" means
               HTML output (and "hb" for HTML brief, "hd" for HTML
               detailed), "x" means XML output, "t" means plain text
               output, "id" means no output at all but to return list
               of recIDs found.  (Suitable for high-level API.)

          ot - output only these MARC tags (e.g. "100,700,909C0b").
               Useful if only some fields are to be shown in the
               output, e.g. for library to control some fields.

          em - output only part of the page.

         aas - advanced search ("0" means no, "1" means yes).  Whether
               search was called from within the advanced search
               interface.

          p1 - first pattern to search for in the advanced search
               interface.  Much like 'p'.

          f1 - first field to search within in the advanced search
               interface.  Much like 'f'.

          m1 - first matching type in the advanced search interface.
               ("a" all of the words, "o" any of the words, "e" exact
               phrase, "p" partial phrase, "r" regular expression).

         op1 - first operator, to join the first and the second unit
               in the advanced search interface.  ("a" add, "o" or,
               "n" not).

          p2 - second pattern to search for in the advanced search
               interface.  Much like 'p'.

          f2 - second field to search within in the advanced search
               interface.  Much like 'f'.

          m2 - second matching type in the advanced search interface.
               ("a" all of the words, "o" any of the words, "e" exact
               phrase, "p" partial phrase, "r" regular expression).

         op2 - second operator, to join the second and the third unit
               in the advanced search interface.  ("a" add, "o" or,
               "n" not).

          p3 - third pattern to search for in the advanced search
               interface.  Much like 'p'.

          f3 - third field to search within in the advanced search
               interface.  Much like 'f'.

          m3 - third matching type in the advanced search interface.
               ("a" all of the words, "o" any of the words, "e" exact
               phrase, "p" partial phrase, "r" regular expression).

          sc - split by collection ("0" no, "1" yes).  Governs whether
               we want to present the results in a single huge list,
               or splitted by collection.

        jrec - jump to record (e.g. "234").  Used for navigation
               inside the search results.  (Note that `jrec' is ignored
               in case of `of=id'.)

       recid - display record ID (e.g. "20000").  Do not
               search/browse but go straight away to the Detailed
               record page for the given recID.

      recidb - display record ID bis (e.g. "20010").  If greater than
               'recid', then display records from recid to recidb.
               Useful for example for dumping records from the
               database for reformatting.

       sysno - display old system SYS number (e.g. "").  If you
               migrate to Invenio from another system, and store your
               old SYS call numbers, you can use them instead of recid
               if you wish so.

          id - the same as recid, in case recid is not set.  For
               backwards compatibility.

         idb - the same as recid, in case recidb is not set.  For
               backwards compatibility.

       sysnb - the same as sysno, in case sysno is not set.  For
               backwards compatibility.

      action - action to do.  "SEARCH" for searching, "Browse" for
               browsing.  Default is to search.

          d1 - first datetime in full YYYY-mm-dd HH:MM:DD format
               (e.g. "1998-08-23 12:34:56"). Useful for search limits
               on creation/modification date (see 'dt' argument
               below).  Note that 'd1' takes precedence over d1y, d1m,
               d1d if these are defined.

         d1y - first date's year (e.g. "1998").  Useful for search
               limits on creation/modification date.

         d1m - first date's month (e.g. "08").  Useful for search
               limits on creation/modification date.

         d1d - first date's day (e.g. "23").  Useful for search
               limits on creation/modification date.

          d2 - second datetime in full YYYY-mm-dd HH:MM:DD format
               (e.g. "1998-09-02 12:34:56"). Useful for search limits
               on creation/modification date (see 'dt' argument
               below).  Note that 'd2' takes precedence over d2y, d2m,
               d2d if these are defined.

         d2y - second date's year (e.g. "1998").  Useful for search
               limits on creation/modification date.

         d2m - second date's month (e.g. "09").  Useful for search
               limits on creation/modification date.

         d2d - second date's day (e.g. "02").  Useful for search
               limits on creation/modification date.

          dt - first and second date's type (e.g. "c").  Specifies
               whether to search in creation dates ("c") or in
               modification dates ("m").  When dt is not set and d1*
               and d2* are set, the default is "c".

     verbose - verbose level (0=min, 9=max).  Useful to print some
               internal information on the searching process in case
               something goes wrong.

          ap - alternative patterns (0=no, 1=yes).  In case no exact
               match is found, the search engine can try alternative
               patterns e.g. to replace non-alphanumeric characters by
               a boolean query.  ap defines if this is wanted.

          ln - language of the search interface (e.g. "en").  Useful
               for internationalization.

          ec - list of external search engines to search as well
               (e.g. "SPIRES HEP").

          wl - wildcard limit (ex: 100) the wildcard queries will be
               limited at 100 results
    """
    kwargs = prs_wash_arguments(req=req, cc=cc, c=c, p=p, f=f, rg=rg, sf=sf, so=so, sp=sp, rm=rm, of=of, ot=ot, aas=aas,
                                p1=p1, f1=f1, m1=m1, op1=op1, p2=p2, f2=f2, m2=m2, op2=op2, p3=p3, f3=f3, m3=m3, sc=sc, jrec=jrec,
                                recid=recid, recidb=recidb, sysno=sysno, id=id, idb=idb, sysnb=sysnb, action=action, d1=d1,
                                d1y=d1y, d1m=d1m, d1d=d1d, d2=d2, d2y=d2y, d2m=d2m, d2d=d2d, dt=dt, verbose=verbose, ap=ap, ln=ln, ec=ec,
                                tab=tab, wl=wl, em=em)

    return prs_perform_search(kwargs=kwargs, **kwargs)


def prs_perform_search(kwargs=None, **dummy):
    """Internal call which does the search, it is calling standard Invenio;
    Unless you know what you are doing, don't use this call as an API
    """
    # separately because we can call it independently
    out = prs_wash_arguments_colls(kwargs=kwargs, **kwargs)
    if not out:
        return out
    return prs_search(kwargs=kwargs, **kwargs)


def prs_wash_arguments_colls(kwargs=None, of=None, req=None, cc=None, c=None, sc=None, verbose=None,
                          aas=None, ln=None, em="", **dummy):
    """
    Check and wash collection list argument before we start searching.
    If there are troubles, e.g. a collection is not defined, print
    warning to the browser.

    @return: True if collection list is OK, and various False values
        (empty string, empty list) if there was an error.
    """

    # raise an exception when trying to print out html from the cli
    if of.startswith("h"):
        assert req

    # for every search engine request asking for an HTML output, we
    # first regenerate cache of collection and field I18N names if
    # needed; so that later we won't bother checking timestamps for
    # I18N names at all:
    if of.startswith("h"):
        collection_i18nname_cache.recreate_cache_if_needed()
        field_i18nname_cache.recreate_cache_if_needed()

    try:
        (cc, colls_to_display, colls_to_search, hosted_colls, wash_colls_debug) = wash_colls(cc, c, sc, verbose) # which colls to search and to display?
        kwargs['colls_to_display'] = colls_to_display
        kwargs['colls_to_search'] = colls_to_search
        kwargs['hosted_colls'] = hosted_colls
        kwargs['wash_colls_debug'] = wash_colls_debug
    except InvenioWebSearchUnknownCollectionError, exc:
        colname = exc.colname
        if of.startswith("h"):
            page_start(req, of, cc, aas, ln, getUid(req),
                       websearch_templates.tmpl_collection_not_found_page_title(colname, ln))
            req.write(websearch_templates.tmpl_collection_not_found_page_body(colname, ln))
            page_end(req, of, ln, em)
            return ''
        elif of == "id":
            return []
        elif of.startswith("x"):
            # Print empty, but valid XML
            print_records_prologue(req, of)
            print_records_epilogue(req, of)
            page_end(req, of, ln, em)
            return ''
        else:
            page_end(req, of, ln, em)
            return ''
    return True


def prs_wash_arguments(req=None, cc=CFG_SITE_NAME, c=None, p="", f="", rg=CFG_WEBSEARCH_DEF_RECORDS_IN_GROUPS,
                      sf="", so="d", sp="", rm="", of="id", ot="", aas=0,
                      p1="", f1="", m1="", op1="", p2="", f2="", m2="", op2="", p3="", f3="", m3="",
                      sc=0, jrec=0, recid=-1, recidb=-1, sysno="", id=-1, idb=-1, sysnb="", action="", d1="",
                      d1y=0, d1m=0, d1d=0, d2="", d2y=0, d2m=0, d2d=0, dt="", verbose=0, ap=0, ln=CFG_SITE_LANG,
                      ec=None, tab="", uid=None, wl=0, em="", **dummy):
    """
    Sets the (default) values and checks others for the PRS call
    """

    # wash output format:
    of = wash_output_format(of)

    # wash all arguments requiring special care
    p = wash_pattern(p)
    f = wash_field(f)
    p1 = wash_pattern(p1)
    f1 = wash_field(f1)
    p2 = wash_pattern(p2)
    f2 = wash_field(f2)
    p3 = wash_pattern(p3)
    f3 = wash_field(f3)
    (d1y, d1m, d1d, d2y, d2m, d2d) = map(int, (d1y, d1m, d1d, d2y, d2m, d2d))
    datetext1, datetext2 = wash_dates(d1, d1y, d1m, d1d, d2, d2y, d2m, d2d)

    # wash ranking method:
    if not is_method_valid(None, rm):
        rm = ""

    # backwards compatibility: id, idb, sysnb -> recid, recidb, sysno (if applicable)
    if sysnb != "" and sysno == "":
        sysno = sysnb
    if id > 0 and recid == -1:
        recid = id
    if idb > 0 and recidb == -1:
        recidb = idb
    # TODO deduce passed search limiting criterias (if applicable)
    pl, pl_in_url = "", "" # no limits by default
    if action != "browse" and req and not isinstance(req, cStringIO.OutputType) \
           and req.args: # we do not want to add options while browsing or while calling via command-line
        fieldargs = cgi.parse_qs(req.args)
        for fieldcode in get_fieldcodes():
            if fieldargs.has_key(fieldcode):
                for val in fieldargs[fieldcode]:
                    pl += "+%s:\"%s\" " % (fieldcode, val)
                    pl_in_url += "&amp;%s=%s" % (urllib.quote(fieldcode), urllib.quote(val))
    # deduce recid from sysno argument (if applicable):
    if sysno: # ALEPH SYS number was passed, so deduce DB recID for the record:
        recid = get_mysql_recid_from_aleph_sysno(sysno)
        if recid is None:
            recid = 0 # use recid 0 to indicate that this sysno does not exist
    # deduce collection we are in (if applicable):
    if recid > 0:
        referer = None
        if req:
            referer = req.headers_in.get('Referer')
        cc = guess_collection_of_a_record(recid, referer)
    # deduce user id (if applicable):
    if uid is None:
        try:
            uid = getUid(req)
        except:
            uid = 0

    _ = gettext_set_language(ln)

    kwargs = {'req':req,'cc':cc, 'c':c, 'p':p, 'f':f, 'rg':rg, 'sf':sf, 'so':so, 'sp':sp, 'rm':rm, 'of':of, 'ot':ot, 'aas':aas,
              'p1':p1, 'f1':f1, 'm1':m1, 'op1':op1, 'p2':p2, 'f2':f2, 'm2':m2, 'op2':op2, 'p3':p3, 'f3':f3, 'm3':m3, 'sc':sc, 'jrec':jrec,
              'recid':recid, 'recidb':recidb, 'sysno':sysno, 'id':id, 'idb':idb, 'sysnb':sysnb, 'action':action, 'd1':d1,
              'd1y':d1y, 'd1m':d1m, 'd1d':d1d, 'd2':d2, 'd2y':d2y, 'd2m':d2m, 'd2d':d2d, 'dt':dt, 'verbose':verbose, 'ap':ap, 'ln':ln, 'ec':ec,
              'tab':tab, 'wl':wl, 'em': em,
              'datetext1': datetext1, 'datetext2': datetext2, 'uid': uid, 'cc':cc, 'pl': pl, 'pl_in_url': pl_in_url, '_': _,
              'selected_external_collections_infos':None,
            }

    kwargs.update(**dummy)
    return kwargs


def prs_search(kwargs=None, recid=0, req=None, cc=None, p=None, p1=None, p2=None, p3=None,
              f=None, ec=None, verbose=None, ln=None, selected_external_collections_infos=None,
              action=None,rm=None, of=None, em=None,
              **dummy):
    """
    This function write various bits into the req object as the search
    proceeds (so that pieces of a page are rendered even before the
    search ended)
    """

    ## 0 - start output
    if recid >= 0: # recid can be 0 if deduced from sysno and if such sysno does not exist
        output = prs_detailed_record(kwargs=kwargs, **kwargs)
        if output is not None:
            return output

    elif action == "browse":
        ## 2 - browse needed
        of = 'hb'
        output = prs_browse(kwargs=kwargs, **kwargs)
        if output is not None:
            return output

    elif rm and p.startswith("recid:"):
        ## 3-ter - similarity search (or old-style citation search) needed
        output = prs_search_similar_records(kwargs=kwargs, **kwargs)
        if output is not None:
            return output

    elif p.startswith("cocitedwith:"):  #WAS EXPERIMENTAL
        ## 3-terter - cited by search needed
        output = prs_search_cocitedwith(kwargs=kwargs, **kwargs)
        if output is not None:
            return output

    else:
        ## 3 - common search needed
        output = prs_search_common(kwargs=kwargs, **kwargs)
        if output is not None:
            return output

    # External searches
    if of.startswith("h"):
        if not of in ['hcs', 'hcs2']:
            perform_external_collection_search_with_em(req, cc, [p, p1, p2, p3], f, ec, verbose,
                                                       ln, selected_external_collections_infos, em=em)
    return page_end(req, of, ln, em)


def prs_detailed_record(kwargs=None, req=None, of=None, cc=None, aas=None, ln=None, uid=None, recid=None, recidb=None,
                      p=None, verbose=None, tab=None, sf=None, so=None, sp=None, rm=None, ot=None, _=None, em=None,
                      **dummy):
    """Formats and prints one record"""

    ## 1 - detailed record display
    title, description, keywords = \
           websearch_templates.tmpl_record_page_header_content(req, recid, ln)

    if req is not None and not req.header_only:
        page_start(req, of, cc, aas, ln, uid, title, description, keywords, recid, tab, em)

    # Default format is hb but we are in detailed -> change 'of'
    if of == "hb":
        of = "hd"
    if record_exists(recid):
        if recidb <= recid: # sanity check
            recidb = recid + 1
        if of == "id":
            return [recidx for recidx in range(recid, recidb) if record_exists(recidx)]
        else:
            print_records(req, range(recid, recidb), -1, -9999, of, ot, ln, search_pattern=p, verbose=verbose,
                          tab=tab, sf=sf, so=so, sp=sp, rm=rm, em=em)
        if req and of.startswith("h"): # register detailed record page view event
            client_ip_address = str(req.remote_ip)
            register_page_view_event(recid, uid, client_ip_address)
    else: # record does not exist
        if of == "id":
            return []
        elif of.startswith("x"):
            # Print empty, but valid XML
            print_records_prologue(req, of)
            print_records_epilogue(req, of)
        elif of.startswith("h"):
            if req.header_only:
                raise apache.SERVER_RETURN, apache.HTTP_NOT_FOUND
            else:
                write_warning(_("Requested record does not seem to exist."), req=req)


def prs_browse(kwargs=None, req=None, of=None, cc=None, aas=None, ln=None, uid=None, _=None, p=None,
              p1=None, p2=None, p3=None, colls_to_display=None, f=None, rg=None, sf=None,
              so=None, sp=None, rm=None, ot=None, f1=None, m1=None, op1=None,
              f2=None, m2=None, op2=None, f3=None, m3=None, sc=None, pl=None,
              d1y=None, d1m=None, d1d=None, d2y=None, d2m=None, d2d=None,
              dt=None, jrec=None, ec=None, action=None,
              colls_to_search=None, verbose=None, em=None, **dummy):
    page_start(req, of, cc, aas, ln, uid, _("Browse"), p=create_page_title_search_pattern_info(p, p1, p2, p3), em=em)
    req.write(create_search_box(cc, colls_to_display, p, f, rg, sf, so, sp, rm, of, ot, aas, ln, p1, f1, m1, op1,
                                p2, f2, m2, op2, p3, f3, m3, sc, pl, d1y, d1m, d1d, d2y, d2m, d2d, dt, jrec, ec, action,
                                em
                                ))
    try:
        if aas == 1 or (p1 or p2 or p3):
            browse_pattern(req, colls_to_search, p1, f1, rg, ln)
            browse_pattern(req, colls_to_search, p2, f2, rg, ln)
            browse_pattern(req, colls_to_search, p3, f3, rg, ln)
        else:
            browse_pattern(req, colls_to_search, p, f, rg, ln)
    except:
        register_exception(req=req, alert_admin=True)
        if of.startswith("h"):
            req.write(create_error_box(req, verbose=verbose, ln=ln))
        elif of.startswith("x"):
            # Print empty, but valid XML
            print_records_prologue(req, of)
            print_records_epilogue(req, of)
        return page_end(req, of, ln, em)


def prs_search_similar_records(kwargs=None, req=None, of=None, cc=None, pl_in_url=None, ln=None, uid=None, _=None, p=None,
                    p1=None, p2=None, p3=None, colls_to_display=None, f=None, rg=None, sf=None,
                    so=None, sp=None, rm=None, ot=None, aas=None, f1=None, m1=None, op1=None,
                    f2=None, m2=None, op2=None, f3=None, m3=None, sc=None, pl=None,
                    d1y=None, d1m=None, d1d=None, d2y=None, d2m=None, d2d=None,
                    dt=None, jrec=None, ec=None, action=None, em=None,
                    verbose=None, **dummy):
    if req and not req.header_only:
        page_start(req, of, cc, aas, ln, uid, _("Search Results"), p=create_page_title_search_pattern_info(p, p1, p2, p3),
                   em=em)
    if of.startswith("h"):
        req.write(create_search_box(cc, colls_to_display, p, f, rg, sf, so, sp, rm, of, ot, aas, ln, p1, f1, m1, op1,
                                    p2, f2, m2, op2, p3, f3, m3, sc, pl, d1y, d1m, d1d, d2y, d2m, d2d, dt, jrec, ec, action,
                                    em
                                    ))
    if record_exists(p[6:]) != 1:
        # record does not exist
        if of.startswith("h"):
            if req.header_only:
                raise apache.SERVER_RETURN, apache.HTTP_NOT_FOUND
            else:
                write_warning(_("Requested record does not seem to exist."), req=req)
        if of == "id":
            return []
        elif of.startswith("x"):
            # Print empty, but valid XML
            print_records_prologue(req, of)
            print_records_epilogue(req, of)
    else:
        # record well exists, so find similar ones to it
        t1 = os.times()[4]
        results_similar_recIDs, results_similar_relevances, results_similar_relevances_prologue, results_similar_relevances_epilogue, results_similar_comments = \
                                rank_records_bibrank(rm, 0, get_collection_reclist(cc), string.split(p), verbose, f, rg, jrec)
        if results_similar_recIDs:
            t2 = os.times()[4]
            cpu_time = t2 - t1
            if of.startswith("h"):
                req.write(print_search_info(p, f, sf, so, sp, rm, of, ot, cc, len(results_similar_recIDs),
                                            jrec, rg, aas, ln, p1, p2, p3, f1, f2, f3, m1, m2, m3, op1, op2,
                                            sc, pl_in_url,
                                            d1y, d1m, d1d, d2y, d2m, d2d, dt, cpu_time, em=em))
                write_warning(results_similar_comments, req=req)
                print_records(req, results_similar_recIDs, jrec, rg, of, ot, ln,
                              results_similar_relevances, results_similar_relevances_prologue,
                              results_similar_relevances_epilogue,
                              search_pattern=p, verbose=verbose, sf=sf, so=so, sp=sp, rm=rm, em=em)
            elif of == "id":
                return results_similar_recIDs
            elif of.startswith("x"):
                print_records(req, results_similar_recIDs, jrec, rg, of, ot, ln,
                              results_similar_relevances, results_similar_relevances_prologue,
                              results_similar_relevances_epilogue, search_pattern=p, verbose=verbose,
                              sf=sf, so=so, sp=sp, rm=rm, em=em)
            else:
                # rank_records failed and returned some error message to display:
                if of.startswith("h"):
                    write_warning(results_similar_relevances_prologue, req=req)
                    write_warning(results_similar_relevances_epilogue, req=req)
                    write_warning(results_similar_comments, req=req)
                if of == "id":
                    return []
                elif of.startswith("x"):
                    # Print empty, but valid XML
                    print_records_prologue(req, of)
                    print_records_epilogue(req, of)


def prs_search_cocitedwith(kwargs=None, req=None, of=None, cc=None, pl_in_url=None, ln=None, uid=None, _=None, p=None,
                    p1=None, p2=None, p3=None, colls_to_display=None, f=None, rg=None, sf=None,
                    so=None, sp=None, rm=None, ot=None, aas=None, f1=None, m1=None, op1=None,
                    f2=None, m2=None, op2=None, f3=None, m3=None, sc=None, pl=None,
                    d1y=None, d1m=None, d1d=None, d2y=None, d2m=None, d2d=None,
                    dt=None, jrec=None, ec=None, action=None,
                    verbose=None, em=None, **dummy):
    page_start(req, of, cc, aas, ln, uid, _("Search Results"), p=create_page_title_search_pattern_info(p, p1, p2, p3),
               em=em)
    if of.startswith("h"):
        req.write(create_search_box(cc, colls_to_display, p, f, rg, sf, so, sp, rm, of, ot, aas, ln, p1, f1, m1, op1,
                                    p2, f2, m2, op2, p3, f3, m3, sc, pl, d1y, d1m, d1d, d2y, d2m, d2d, dt, jrec, ec, action,
                                    em
                                    ))
    recID = p[12:]
    if record_exists(recID) != 1:
        # record does not exist
        if of.startswith("h"):
            write_warning(_("Requested record does not seem to exist."), req=req)
        if of == "id":
            return []
        elif of.startswith("x"):
            # Print empty, but valid XML
            print_records_prologue(req, of)
            print_records_epilogue(req, of)
    else:
        # record well exists, so find co-cited ones:
        t1 = os.times()[4]
        results_cocited_recIDs = map(lambda x: x[0], calculate_co_cited_with_list(int(recID)))
        if results_cocited_recIDs:
            t2 = os.times()[4]
            cpu_time = t2 - t1
            if of.startswith("h"):
                req.write(print_search_info(p, f, sf, so, sp, rm, of, ot, CFG_SITE_NAME, len(results_cocited_recIDs),
                                            jrec, rg, aas, ln, p1, p2, p3, f1, f2, f3, m1, m2, m3, op1, op2,
                                            sc, pl_in_url,
                                            d1y, d1m, d1d, d2y, d2m, d2d, dt, cpu_time, em=em))
                print_records(req, results_cocited_recIDs, jrec, rg, of, ot, ln, search_pattern=p, verbose=verbose,
                              sf=sf, so=so, sp=sp, rm=rm, em=em)
            elif of == "id":
                return results_cocited_recIDs
            elif of.startswith("x"):
                print_records(req, results_cocited_recIDs, jrec, rg, of, ot, ln, search_pattern=p, verbose=verbose,
                              sf=sf, so=so, sp=sp, rm=rm, em=em)
            else:
                # cited rank_records failed and returned some error message to display:
                if of.startswith("h"):
                    write_warning("nothing found", req=req)
                if of == "id":
                    return []
                elif of.startswith("x"):
                    # Print empty, but valid XML
                    print_records_prologue(req, of)
                    print_records_epilogue(req, of)


def prs_search_hosted_collections(kwargs=None, req=None, of=None, ln=None, _=None, p=None,
                    p1=None, p2=None, p3=None, hosted_colls=None, f=None,
                    colls_to_search=None, hosted_colls_actual_or_potential_results_p=None,
                    verbose=None, **dummy):
    hosted_colls_results = hosted_colls_timeouts = hosted_colls_true_results = None

    # search into the hosted collections only if the output format is html or xml
    if hosted_colls and (of.startswith("h") or of.startswith("x")) and not p.startswith("recid:"):

        # hosted_colls_results : the hosted collections' searches that did not timeout
        # hosted_colls_timeouts : the hosted collections' searches that timed out and will be searched later on again
        (hosted_colls_results, hosted_colls_timeouts) = calculate_hosted_collections_results(req, [p, p1, p2, p3], f, hosted_colls, verbose, ln, CFG_HOSTED_COLLECTION_TIMEOUT_ANTE_SEARCH)

        # successful searches
        if hosted_colls_results:
            hosted_colls_true_results = []
            for result in hosted_colls_results:
                # if the number of results is None or 0 (or False) then just do nothing
                    if result[1] == None or result[1] == False:
                        # these are the searches the returned no or zero results
                        if verbose:
                            write_warning("Hosted collections (perform_search_request): %s returned no results" % result[0][1].name, req=req)
                    else:
                        # these are the searches that actually returned results on time
                        hosted_colls_true_results.append(result)
                        if verbose:
                            write_warning("Hosted collections (perform_search_request): %s returned %s results in %s seconds" % (result[0][1].name, result[1], result[2]), req=req)
            else:
                if verbose:
                    write_warning("Hosted collections (perform_search_request): there were no hosted collections results to be printed at this time", req=req)
            if hosted_colls_timeouts:
                if verbose:
                    for timeout in hosted_colls_timeouts:
                        write_warning("Hosted collections (perform_search_request): %s timed out and will be searched again later" % timeout[0][1].name, req=req)
        # we need to know for later use if there were any hosted collections to be searched even if they weren't in the end
        elif hosted_colls and ((not (of.startswith("h") or of.startswith("x"))) or p.startswith("recid:")):
            (hosted_colls_results, hosted_colls_timeouts) = (None, None)
        else:
            if verbose:
                write_warning("Hosted collections (perform_search_request): there were no hosted collections to be searched", req=req)
         ## let's define some useful boolean variables:
        # True means there are actual or potential hosted collections results to be printed
    kwargs['hosted_colls_actual_or_potential_results_p'] = not (not hosted_colls or not ((hosted_colls_results and hosted_colls_true_results) or hosted_colls_timeouts))

    # True means there are hosted collections timeouts to take care of later
    # (useful for more accurate printing of results later)
    kwargs['hosted_colls_potential_results_p'] = not (not hosted_colls or not hosted_colls_timeouts)

    # True means we only have hosted collections to deal with
    kwargs['only_hosted_colls_actual_or_potential_results_p'] = not colls_to_search and hosted_colls_actual_or_potential_results_p

    kwargs['hosted_colls_results'] = hosted_colls_results
    kwargs['hosted_colls_timeouts'] = hosted_colls_timeouts
    kwargs['hosted_colls_true_results'] = hosted_colls_true_results


def prs_advanced_search(results_in_any_collection, kwargs=None, req=None, of=None,
                        cc=None, ln=None, _=None, p=None, p1=None, p2=None, p3=None,
                        f=None, f1=None, m1=None, op1=None, f2=None, m2=None,
                        op2=None, f3=None, m3=None, ap=None, ec=None,
                        selected_external_collections_infos=None, verbose=None,
                        wl=None, em=None, **dummy):
    len_results_p1 = 0
    len_results_p2 = 0
    len_results_p3 = 0
    try:
        results_in_any_collection.union_update(search_pattern_parenthesised(req, p1, f1, m1, ap=ap, of=of, verbose=verbose, ln=ln, wl=wl))
        len_results_p1 = len(results_in_any_collection)
        if len_results_p1 == 0:
            if of.startswith("h"):
                perform_external_collection_search_with_em(req, cc, [p, p1, p2, p3], f, ec,
                                                           verbose, ln, selected_external_collections_infos, em=em)
            elif of.startswith("x"):
                # Print empty, but valid XML
                print_records_prologue(req, of)
                print_records_epilogue(req, of)
            return page_end(req, of, ln, em)
        if p2:
            results_tmp = search_pattern_parenthesised(req, p2, f2, m2, ap=ap, of=of, verbose=verbose, ln=ln, wl=wl)
            len_results_p2 = len(results_tmp)
            if op1 == "a": # add
                results_in_any_collection.intersection_update(results_tmp)
            elif op1 == "o": # or
                results_in_any_collection.union_update(results_tmp)
            elif op1 == "n": # not
                results_in_any_collection.difference_update(results_tmp)
            else:
                if of.startswith("h"):
                    write_warning("Invalid set operation %s." % cgi.escape(op1), "Error", req=req)
            if len(results_in_any_collection) == 0:
                if of.startswith("h"):
                    if len_results_p2:
                        #each individual query returned results, but the boolean operation did not
                        nearestterms = []
                        nearest_search_args = req.argd.copy()
                        if p1:
                            nearestterms.append((p1, len_results_p1, clean_dictionary(nearest_search_args, ['p2', 'f2', 'm2', 'p3', 'f3', 'm3'])))
                        nearestterms.append((p2, len_results_p2, clean_dictionary(nearest_search_args, ['p1', 'f1', 'm1', 'p3', 'f3', 'm3'])))
                        write_warning(websearch_templates.tmpl_search_no_boolean_hits(ln=ln, nearestterms=nearestterms), req=req)
                    perform_external_collection_search_with_em(req, cc, [p, p1, p2, p3], f, ec, verbose,
                                                               ln, selected_external_collections_infos, em=em)
                elif of.startswith("x"):
                    # Print empty, but valid XML
                    print_records_prologue(req, of)
                    print_records_epilogue(req, of)
        if p3:
            results_tmp = search_pattern_parenthesised(req, p3, f3, m3, ap=ap, of=of, verbose=verbose, ln=ln, wl=wl)
            len_results_p3 = len(results_tmp)
            if op2 == "a": # add
                results_in_any_collection.intersection_update(results_tmp)
            elif op2 == "o": # or
                results_in_any_collection.union_update(results_tmp)
            elif op2 == "n": # not
                results_in_any_collection.difference_update(results_tmp)
            else:
                if of.startswith("h"):
                    write_warning("Invalid set operation %s." % cgi.escape(op2), "Error", req=req)
            if len(results_in_any_collection) == 0 and len_results_p3 and of.startswith("h"):
                #each individual query returned results but the boolean operation did not
                nearestterms = []
                nearest_search_args = req.argd.copy()
                if p1:
                    nearestterms.append((p1, len_results_p1, clean_dictionary(nearest_search_args, ['p2', 'f2', 'm2', 'p3', 'f3', 'm3'])))
                if p2:
                    nearestterms.append((p2, len_results_p2, clean_dictionary(nearest_search_args, ['p1', 'f1', 'm1', 'p3', 'f3', 'm3'])))
                nearestterms.append((p3, len_results_p3, clean_dictionary(nearest_search_args, ['p1', 'f1', 'm1', 'p2', 'f2', 'm2'])))
                write_warning(websearch_templates.tmpl_search_no_boolean_hits(ln=ln,  nearestterms=nearestterms), req=req)
    except:
        register_exception(req=req, alert_admin=True)
        if of.startswith("h"):
            req.write(create_error_box(req, verbose=verbose, ln=ln))
            perform_external_collection_search_with_em(req, cc, [p, p1, p2, p3], f, ec, verbose,
                                               ln, selected_external_collections_infos, em=em)
        elif of.startswith("x"):
            # Print empty, but valid XML
            print_records_prologue(req, of)
            print_records_epilogue(req, of)

        return page_end(req, of, ln, em)


def prs_simple_search(results_in_any_collection, kwargs=None, req=None, of=None, cc=None, ln=None, p=None, f=None,
                    p1=None, p2=None, p3=None, ec=None, verbose=None, selected_external_collections_infos=None,
                    only_hosted_colls_actual_or_potential_results_p=None, query_representation_in_cache=None,
                    ap=None, hosted_colls_actual_or_potential_results_p=None, wl=None, em=None,
                    **dummy):
    if search_results_cache.cache.has_key(query_representation_in_cache):
        # query is not in the cache already, so reuse it:
        results_in_any_collection.union_update(search_results_cache.cache[query_representation_in_cache])
        if verbose and of.startswith("h"):
            write_warning("Search stage 0: query found in cache, reusing cached results.", req=req)
    else:
        try:
            # added the display_nearest_terms_box parameter to avoid printing out the "Nearest terms in any collection"
            # recommendations when there are results only in the hosted collections. Also added the if clause to avoid
            # searching in case we know we only have actual or potential hosted collections results
            if not only_hosted_colls_actual_or_potential_results_p:
                results_in_any_collection.union_update(search_pattern_parenthesised(req, p, f, ap=ap, of=of, verbose=verbose, ln=ln,
                                                                                    display_nearest_terms_box=not hosted_colls_actual_or_potential_results_p,
                                                                                    wl=wl))
        except:
            register_exception(req=req, alert_admin=True)
            if of.startswith("h"):
                req.write(create_error_box(req, verbose=verbose, ln=ln))
                perform_external_collection_search_with_em(req, cc, [p, p1, p2, p3], f, ec, verbose,
                                                           ln, selected_external_collections_infos, em=em)
            return page_end(req, of, ln, em)


def prs_intersect_results_with_collrecs(results_final, results_in_any_collection, kwargs=None, colls_to_search=None,
                                    req=None, ap=None, of=None, ln=None,
                                    cc=None, p=None, p1=None, p2=None, p3=None, f=None,
                                    ec=None, verbose=None, selected_external_collections_infos=None, em=None,
                                    **dummy):
    display_nearest_terms_box=not kwargs['hosted_colls_actual_or_potential_results_p']
    try:
        # added the display_nearest_terms_box parameter to avoid printing out the "Nearest terms in any collection"
        # recommendations when there results only in the hosted collections. Also added the if clause to avoid
        # searching in case we know since the last stage that we have no results in any collection
        if len(results_in_any_collection) != 0:
            results_final.update(intersect_results_with_collrecs(req, results_in_any_collection, colls_to_search, ap, of,
                                                                 verbose, ln, display_nearest_terms_box=display_nearest_terms_box))
    except:
        register_exception(req=req, alert_admin=True)
        if of.startswith("h"):
            req.write(create_error_box(req, verbose=verbose, ln=ln))
            perform_external_collection_search_with_em(req, cc, [p, p1, p2, p3], f, ec, verbose,
                                               ln, selected_external_collections_infos, em=em)
        return page_end(req, of, ln, em)


def prs_store_results_in_cache(query_representation_in_cache, results_in_any_collection, req=None, verbose=None, of=None, **dummy):
    if CFG_WEBSEARCH_SEARCH_CACHE_SIZE and not search_results_cache.cache.has_key(query_representation_in_cache):
        if len(search_results_cache.cache) > CFG_WEBSEARCH_SEARCH_CACHE_SIZE:
            search_results_cache.clear()
        search_results_cache.cache[query_representation_in_cache] = results_in_any_collection
        if verbose and of.startswith("h"):
            write_warning(req, "Search stage 3: storing query results in cache.", req=req)


def prs_apply_search_limits(results_final, kwargs=None, req=None, of=None, cc=None, ln=None, _=None,
                            p=None, p1=None, p2=None, p3=None, f=None, pl=None, ap=None, dt=None,
                            ec=None, selected_external_collections_infos=None,
                            hosted_colls_actual_or_potential_results_p=None,
                            datetext1=None, datetext2=None, verbose=None, wl=None, em=None,
                            **dummy):

    if datetext1 != "" and results_final != {}:
        if verbose and of.startswith("h"):
            write_warning("Search stage 5: applying time etc limits, from %s until %s..." % (datetext1, datetext2), req=req)
        try:
            results_final = intersect_results_with_hitset(req,
                                                          results_final,
                                                          search_unit_in_bibrec(datetext1, datetext2, dt),
                                                          ap,
                                                          aptext= _("No match within your time limits, "
                                                                    "discarding this condition..."),
                                                          of=of)
        except:
            register_exception(req=req, alert_admin=True)
            if of.startswith("h"):
                req.write(create_error_box(req, verbose=verbose, ln=ln))
                perform_external_collection_search_with_em(req, cc, [p, p1, p2, p3], f, ec, verbose,
                                                           ln, selected_external_collections_infos, em=em)
            return page_end(req, of, ln, em)
        if results_final == {} and not hosted_colls_actual_or_potential_results_p:
            if of.startswith("h"):
                perform_external_collection_search_with_em(req, cc, [p, p1, p2, p3], f, ec, verbose,
                                                   ln, selected_external_collections_infos, em=em)
            #if of.startswith("x"):
            #    # Print empty, but valid XML
            #    print_records_prologue(req, of)
            #    print_records_epilogue(req, of)
            return page_end(req, of, ln, em)

    if pl and results_final != {}:
        pl = wash_pattern(pl)
        if verbose and of.startswith("h"):
            write_warning("Search stage 5: applying search pattern limit %s..." % cgi.escape(pl), req=req)
        try:
            results_final = intersect_results_with_hitset(req,
                                                          results_final,
                                                          search_pattern_parenthesised(req, pl, ap=0, ln=ln, wl=wl),
                                                          ap,
                                                          aptext=_("No match within your search limits, "
                                                                   "discarding this condition..."),
                                                          of=of)
        except:
            register_exception(req=req, alert_admin=True)
            if of.startswith("h"):
                req.write(create_error_box(req, verbose=verbose, ln=ln))
                perform_external_collection_search_with_em(req, cc, [p, p1, p2, p3], f, ec, verbose,
                                                           ln, selected_external_collections_infos, em=em)
            return page_end(req, of, ln, em)

        if results_final == {} and not hosted_colls_actual_or_potential_results_p:
            if of.startswith("h"):
                perform_external_collection_search_with_em(req, cc, [p, p1, p2, p3], f, ec, verbose,
                                                           ln, selected_external_collections_infos, em=em)
            if of.startswith("x"):
                # Print empty, but valid XML
                print_records_prologue(req, of)
                print_records_epilogue(req, of)
            return page_end(req, of, ln, em)


def prs_split_into_collections(kwargs=None, results_final=None, colls_to_search=None, hosted_colls_results=None,
                       cpu_time=0, results_final_nb_total=None, hosted_colls_actual_or_potential_results_p=None,
                       hosted_colls_true_results=None, hosted_colls_timeouts=None, **dummy):
    results_final_nb_total = 0
    results_final_nb = {} # will hold number of records found in each collection
                          # (in simple dict to display overview more easily)
    for coll in results_final.keys():
        results_final_nb[coll] = len(results_final[coll])
        #results_final_nb_total += results_final_nb[coll]

    # Now let us calculate results_final_nb_total more precisely,
    # in order to get the total number of "distinct" hits across
    # searched collections; this is useful because a record might
    # have been attributed to more than one primary collection; so
    # we have to avoid counting it multiple times.  The price to
    # pay for this accuracy of results_final_nb_total is somewhat
    # increased CPU time.
    if results_final.keys() == 1:
        # only one collection; no need to union them
        results_final_for_all_selected_colls = results_final.values()[0]
        results_final_nb_total = results_final_nb.values()[0]
    else:
        # okay, some work ahead to union hits across collections:
        results_final_for_all_selected_colls = intbitset()
        for coll in results_final.keys():
            results_final_for_all_selected_colls.union_update(results_final[coll])
        results_final_nb_total = len(results_final_for_all_selected_colls)

    #if hosted_colls and (of.startswith("h") or of.startswith("x")):
    if hosted_colls_actual_or_potential_results_p:
        if hosted_colls_results:
            for result in hosted_colls_true_results:
                colls_to_search.append(result[0][1].name)
                results_final_nb[result[0][1].name] = result[1]
                results_final_nb_total += result[1]
                cpu_time += result[2]
        if hosted_colls_timeouts:
            for timeout in hosted_colls_timeouts:
                colls_to_search.append(timeout[1].name)
                # use -963 as a special number to identify the collections that timed out
                results_final_nb[timeout[1].name] = -963

    kwargs['results_final_nb'] = results_final_nb
    kwargs['results_final_nb_total'] = results_final_nb_total
    kwargs['results_final_for_all_selected_colls'] = results_final_for_all_selected_colls
    kwargs['cpu_time'] = cpu_time  #rca TODO: check where the cpu_time is used, this line was missing
    return (results_final_nb, results_final_nb_total, results_final_for_all_selected_colls)


def prs_summarize_records(kwargs=None, req=None, p=None, f=None, aas=None,
                       p1=None, p2=None, p3=None, f1=None, f2=None, f3=None, op1=None, op2=None,
                       ln=None, results_final_for_all_selected_colls=None, of='hcs', **dummy):
    # feed the current search to be summarized:
    from invenio.search_engine_summarizer import summarize_records
    search_p = p
    search_f = f
    if not p and (aas == 1 or p1 or p2 or p3):
        op_d = {'n': ' and not ', 'a': ' and ', 'o': ' or ', '': ''}
        triples = ziplist([f1, f2, f3], [p1, p2, p3], [op1, op2, ''])
        triples_len = len(triples)
        for i in range(triples_len):
            fi, pi, oi = triples[i]                       # e.g.:
            if i < triples_len-1 and not triples[i+1][1]: # if p2 empty
                triples[i+1][0] = ''                      #   f2 must be too
                oi = ''                                   #   and o1
            if ' ' in pi:
                pi = '"'+pi+'"'
            if fi:
                fi = fi + ':'
            search_p += fi + pi + op_d[oi]
        search_f = ''
    summarize_records(results_final_for_all_selected_colls, of, ln, search_p, search_f, req)


def prs_print_records(kwargs=None, results_final=None, req=None, of=None, cc=None, pl_in_url=None,
                    ln=None, _=None, p=None, p1=None, p2=None, p3=None, f=None, rg=None, sf=None,
                    so=None, sp=None, rm=None, ot=None, aas=None, f1=None, m1=None, op1=None,
                    f2=None, m2=None, op2=None, f3=None, m3=None, sc=None, d1y=None, d1m=None,
                    d1d=None, d2y=None, d2m=None, d2d=None, dt=None, jrec=None, colls_to_search=None,
                    hosted_colls_actual_or_potential_results_p=None, hosted_colls_results=None,
                    hosted_colls_true_results=None, hosted_colls_timeouts=None, results_final_nb=None,
                    cpu_time=None, verbose=None, em=None, **dummy):

    if len(colls_to_search)>1:
        cpu_time = -1 # we do not want to have search time printed on each collection

    print_records_prologue(req, of, cc=cc)
    results_final_colls = []
    wlqh_results_overlimit = 0
    for coll in colls_to_search:
        if results_final.has_key(coll) and len(results_final[coll]):
            if of.startswith("h"):
                req.write(print_search_info(p, f, sf, so, sp, rm, of, ot, coll, results_final_nb[coll],
                                            jrec, rg, aas, ln, p1, p2, p3, f1, f2, f3, m1, m2, m3, op1, op2,
                                            sc, pl_in_url,
                                            d1y, d1m, d1d, d2y, d2m, d2d, dt, cpu_time, em=em))
            results_final_recIDs = list(results_final[coll])
            results_final_relevances = []
            results_final_relevances_prologue = ""
            results_final_relevances_epilogue = ""
            if rm: # do we have to rank?
                results_final_recIDs_ranked, results_final_relevances, results_final_relevances_prologue, results_final_relevances_epilogue, results_final_comments = \
                                             rank_records(req, rm, 0, results_final[coll],
                                                          string.split(p) + string.split(p1) +
                                                          string.split(p2) + string.split(p3), verbose, so, of, ln, rg, jrec, kwargs['f'])
                if of.startswith("h"):
                    write_warning(results_final_comments, req=req)
                if results_final_recIDs_ranked:
                    results_final_recIDs = results_final_recIDs_ranked
                else:
                    # rank_records failed and returned some error message to display:
                    write_warning(results_final_relevances_prologue, req=req)
                    write_warning(results_final_relevances_epilogue, req=req)
            elif sf or (CFG_BIBSORT_BUCKETS and sorting_methods): # do we have to sort?
                results_final_recIDs = sort_records(req, results_final_recIDs, sf, so, sp, verbose, of, ln, rg=None, jrec=None)

            if len(results_final_recIDs) < CFG_WEBSEARCH_PREV_NEXT_HIT_LIMIT:
                results_final_colls.append(results_final_recIDs)
            else:
                wlqh_results_overlimit = 1

            print_records(req, results_final_recIDs, jrec, rg, of, ot, ln,
                          results_final_relevances,
                          results_final_relevances_prologue,
                          results_final_relevances_epilogue,
                          search_pattern=p,
                          print_records_prologue_p=False,
                          print_records_epilogue_p=False,
                          verbose=verbose,
                          sf=sf,
                          so=so,
                          sp=sp,
                          rm=rm,
                          em=em)

            if of.startswith("h"):
                req.write(print_search_info(p, f, sf, so, sp, rm, of, ot, coll, results_final_nb[coll],
                                            jrec, rg, aas, ln, p1, p2, p3, f1, f2, f3, m1, m2, m3, op1, op2,
                                            sc, pl_in_url,
                                            d1y, d1m, d1d, d2y, d2m, d2d, dt, cpu_time, 1, em=em))

    if req and not isinstance(req, cStringIO.OutputType):
        # store the last search results page
        session_param_set(req, 'websearch-last-query', req.unparsed_uri)
        if wlqh_results_overlimit:
            results_final_colls = None
        # store list of results if user wants to display hits
        # in a single list, or store list of collections of records
        # if user displays hits split by collections:
        session_param_set(req, 'websearch-last-query-hits', results_final_colls)

    #if hosted_colls and (of.startswith("h") or of.startswith("x")):
    if hosted_colls_actual_or_potential_results_p:
        if hosted_colls_results:
            # TODO: add a verbose message here
            for result in hosted_colls_true_results:
                if of.startswith("h"):
                    req.write(print_hosted_search_info(p, f, sf, so, sp, rm, of, ot, result[0][1].name, results_final_nb[result[0][1].name],
                                                jrec, rg, aas, ln, p1, p2, p3, f1, f2, f3, m1, m2, m3, op1, op2,
                                                sc, pl_in_url,
                                                d1y, d1m, d1d, d2y, d2m, d2d, dt, cpu_time, em=em))
                req.write(print_hosted_results(url_and_engine=result[0], ln=ln, of=of, req=req, limit=rg, em=em))
                if of.startswith("h"):
                    req.write(print_hosted_search_info(p, f, sf, so, sp, rm, of, ot, result[0][1].name, results_final_nb[result[0][1].name],
                                                jrec, rg, aas, ln, p1, p2, p3, f1, f2, f3, m1, m2, m3, op1, op2,
                                                sc, pl_in_url,
                                                d1y, d1m, d1d, d2y, d2m, d2d, dt, cpu_time, 1))
        if hosted_colls_timeouts:
            # TODO: add a verbose message here
            # TODO: check if verbose messages still work when dealing with (re)calculations of timeouts
            (hosted_colls_timeouts_results, hosted_colls_timeouts_timeouts) = do_calculate_hosted_collections_results(req, ln, None, verbose, None, hosted_colls_timeouts, CFG_HOSTED_COLLECTION_TIMEOUT_POST_SEARCH)
            if hosted_colls_timeouts_results:
                for result in hosted_colls_timeouts_results:
                    if result[1] == None or result[1] == False:
                        ## these are the searches the returned no or zero results
                        ## also print a nearest terms box, in case this is the only
                        ## collection being searched and it returns no results?
                        if of.startswith("h"):
                            req.write(print_hosted_search_info(p, f, sf, so, sp, rm, of, ot, result[0][1].name, -963,
                                                        jrec, rg, aas, ln, p1, p2, p3, f1, f2, f3, m1, m2, m3, op1, op2,
                                                        sc, pl_in_url,
                                                        d1y, d1m, d1d, d2y, d2m, d2d, dt, cpu_time))
                            req.write(print_hosted_results(url_and_engine=result[0], ln=ln, of=of, req=req, no_records_found=True, limit=rg, em=em))
                            req.write(print_hosted_search_info(p, f, sf, so, sp, rm, of, ot, result[0][1].name, -963,
                                                        jrec, rg, aas, ln, p1, p2, p3, f1, f2, f3, m1, m2, m3, op1, op2,
                                                        sc, pl_in_url,
                                                        d1y, d1m, d1d, d2y, d2m, d2d, dt, cpu_time, 1))
                    else:
                        # these are the searches that actually returned results on time
                        if of.startswith("h"):
                            req.write(print_hosted_search_info(p, f, sf, so, sp, rm, of, ot, result[0][1].name, result[1],
                                                        jrec, rg, aas, ln, p1, p2, p3, f1, f2, f3, m1, m2, m3, op1, op2,
                                                        sc, pl_in_url,
                                                        d1y, d1m, d1d, d2y, d2m, d2d, dt, cpu_time))
                        req.write(print_hosted_results(url_and_engine=result[0], ln=ln, of=of, req=req, limit=rg, em=em))
                        if of.startswith("h"):
                            req.write(print_hosted_search_info(p, f, sf, so, sp, rm, of, ot, result[0][1].name, result[1],
                                                        jrec, rg, aas, ln, p1, p2, p3, f1, f2, f3, m1, m2, m3, op1, op2,
                                                        sc, pl_in_url,
                                                        d1y, d1m, d1d, d2y, d2m, d2d, dt, cpu_time, 1))
            if hosted_colls_timeouts_timeouts:
                for timeout in hosted_colls_timeouts_timeouts:
                    if of.startswith("h"):
                        req.write(print_hosted_search_info(p, f, sf, so, sp, rm, of, ot, timeout[1].name, -963,
                                                    jrec, rg, aas, ln, p1, p2, p3, f1, f2, f3, m1, m2, m3, op1, op2,
                                                    sc, pl_in_url,
                                                    d1y, d1m, d1d, d2y, d2m, d2d, dt, cpu_time))
                        req.write(print_hosted_results(url_and_engine=timeout[0], ln=ln, of=of, req=req, search_timed_out=True, limit=rg, em=em))
                        req.write(print_hosted_search_info(p, f, sf, so, sp, rm, of, ot, timeout[1].name, -963,
                                                    jrec, rg, aas, ln, p1, p2, p3, f1, f2, f3, m1, m2, m3, op1, op2,
                                                    sc, pl_in_url,
                                                    d1y, d1m, d1d, d2y, d2m, d2d, dt, cpu_time, 1))

    print_records_epilogue(req, of)
    if f == "author" and of.startswith("h"):
        req.write(create_similarly_named_authors_link_box(p, ln))


def prs_log_query(kwargs=None, req=None, uid=None, of=None, ln=None, p=None, f=None,
               colls_to_search=None, results_final_nb_total=None, em=None, **dummy):
    # log query:
    try:
        id_query = log_query(req.remote_host, req.args, uid)
        if of.startswith("h") and id_query and (em == '' or EM_REPOSITORY["alert"] in em):
            if not of in ['hcs', 'hcs2']:
                # display alert/RSS teaser for non-summary formats:
                user_info = collect_user_info(req)
                display_email_alert_part = True
                if user_info:
                    if user_info['email'] == 'guest':
                        if CFG_ACCESS_CONTROL_LEVEL_ACCOUNTS > 4:
                            display_email_alert_part = False
                    else:
                        if not user_info['precached_usealerts']:
                            display_email_alert_part = False
                req.write(websearch_templates.tmpl_alert_rss_teaser_box_for_query(id_query, \
                                     ln=ln, display_email_alert_part=display_email_alert_part))
    except:
        # do not log query if req is None (used by CLI interface)
        pass
    log_query_info("ss", p, f, colls_to_search, results_final_nb_total)


def prs_search_common(kwargs=None, req=None, of=None, cc=None, ln=None, uid=None, _=None, p=None,
                    p1=None, p2=None, p3=None, colls_to_display=None, f=None, rg=None, sf=None,
                    so=None, sp=None, rm=None, ot=None, aas=None, f1=None, m1=None, op1=None,
                    f2=None, m2=None, op2=None, f3=None, m3=None, sc=None, pl=None,
                    d1y=None, d1m=None, d1d=None, d2y=None, d2m=None, d2d=None,
                    dt=None, jrec=None, ec=None, action=None, colls_to_search=None, wash_colls_debug=None,
                    verbose=None, wl=None, em=None, **dummy):

    query_representation_in_cache = repr((p, f, colls_to_search, wl))
    page_start(req, of, cc, aas, ln, uid, p=create_page_title_search_pattern_info(p, p1, p2, p3), em=em)

    if of.startswith("h") and verbose and wash_colls_debug:
        write_warning("wash_colls debugging info : %s" % wash_colls_debug, req=req)

    prs_search_hosted_collections(kwargs=kwargs, **kwargs)


    if of.startswith("h"):
        req.write(create_search_box(cc, colls_to_display, p, f, rg, sf, so, sp, rm, of, ot, aas, ln, p1, f1, m1, op1,
                                    p2, f2, m2, op2, p3, f3, m3, sc, pl, d1y, d1m, d1d, d2y, d2m, d2d, dt, jrec, ec, action,
                                    em
                                    ))
    t1 = os.times()[4]
    results_in_any_collection = intbitset()
    if aas == 1 or (p1 or p2 or p3):
        ## 3A - advanced search
        output = prs_advanced_search(results_in_any_collection, kwargs=kwargs, **kwargs)
        if output is not None:
            return output

    else:
        ## 3B - simple search
        output = prs_simple_search(results_in_any_collection, kwargs=kwargs, **kwargs)
        if output is not None:
            return output


    if len(results_in_any_collection) == 0 and not kwargs['hosted_colls_actual_or_potential_results_p']:
        if of.startswith("x"):
            # Print empty, but valid XML
            print_records_prologue(req, of)
            print_records_epilogue(req, of)
        return None

    # store this search query results into search results cache if needed:
    prs_store_results_in_cache(query_representation_in_cache, results_in_any_collection, **kwargs)

    # search stage 4 and 5: intersection with collection universe and sorting/limiting
    try:
        output = prs_intersect_with_colls_and_apply_search_limits(results_in_any_collection, kwargs=kwargs, **kwargs)
        if output is not None:
            return output
    except Exception: # no results to display
        return None

    t2 = os.times()[4]
    cpu_time = t2 - t1
    kwargs['cpu_time'] = cpu_time

    ## search stage 6: display results:
    return prs_display_results(kwargs=kwargs, **kwargs)


def prs_intersect_with_colls_and_apply_search_limits(results_in_any_collection,
                                               kwargs=None, req=None, of=None, ln=None, _=None,
                                               p=None, p1=None, p2=None, p3=None, f=None, cc=None, ec=None,
                                               verbose=None, em=None, **dummy):
    # search stage 4: intersection with collection universe:
    results_final = {}
    output = prs_intersect_results_with_collrecs(results_final, results_in_any_collection, kwargs, **kwargs)
    if output is not None:
        return output

    # another external search if we still don't have something
    if results_final == {} and not kwargs['hosted_colls_actual_or_potential_results_p']:
        if of.startswith("x"):
            # Print empty, but valid XML
            print_records_prologue(req, of)
            print_records_epilogue(req, of)
        kwargs['results_final'] = results_final
        raise Exception

    # search stage 5: apply search option limits and restrictions:
    output = prs_apply_search_limits(results_final, kwargs=kwargs, **kwargs)
    kwargs['results_final'] = results_final
    if output is not None:
        return output


def prs_display_results(kwargs=None, results_final=None, req=None, of=None, sf=None,
                        so=None, sp=None, verbose=None, p=None, p1=None, p2=None, p3=None,
                        cc=None, ln=None, _=None, ec=None, colls_to_search=None, rm=None, cpu_time=None,
                        f=None, em=None, **dummy
                     ):

    ## search stage 6: display results:

    # split result set into collections
    (results_final_nb, results_final_nb_total, results_final_for_all_selected_colls) = prs_split_into_collections(kwargs=kwargs, **kwargs)


    # we continue past this point only if there is a hosted collection that has timed out and might offer potential results
    if results_final_nb_total == 0 and not kwargs['hosted_colls_potential_results_p']:
        if of.startswith("h"):
            write_warning("No match found, please enter different search terms.", req=req)
        elif of.startswith("x"):
            # Print empty, but valid XML
            print_records_prologue(req, of)
            print_records_epilogue(req, of)
    else:
        # yes, some hits found: good!
        # collection list may have changed due to not-exact-match-found policy so check it out:
        for coll in results_final.keys():
            if coll not in colls_to_search:
                colls_to_search.append(coll)
        # print results overview:
        if of == "id":
            # we have been asked to return list of recIDs
            recIDs = list(results_final_for_all_selected_colls)
            if rm: # do we have to rank?
                results_final_for_all_colls_rank_records_output = rank_records(req, rm, 0, results_final_for_all_selected_colls,
                                                                               string.split(p) + string.split(p1) +
                                                                               string.split(p2) + string.split(p3), verbose, so, of, ln, kwargs['rg'], kwargs['jrec'], kwargs['f'])
                if results_final_for_all_colls_rank_records_output[0]:
                    recIDs = results_final_for_all_colls_rank_records_output[0]
            elif sf or (CFG_BIBSORT_BUCKETS and sorting_methods): # do we have to sort?
                recIDs = sort_records(req, recIDs, sf, so, sp, verbose, of, ln)
            return recIDs

        elif of.startswith("h"):
            if of not in ['hcs', 'hcs2']:
                # added the hosted_colls_potential_results_p parameter to help print out the overview more accurately
                req.write(print_results_overview(colls_to_search, results_final_nb_total, results_final_nb, cpu_time,
                            ln, ec, hosted_colls_potential_results_p=kwargs['hosted_colls_potential_results_p'], em=em))
                kwargs['selected_external_collections_infos'] = print_external_results_overview(req, cc, [p, p1, p2, p3],
                                        f, ec, verbose, ln, print_overview=em == "" or EM_REPOSITORY["overview"] in em)
        # print number of hits found for XML outputs:
        if of.startswith("x"):
            req.write("<!-- Search-Engine-Total-Number-Of-Results: %s -->\n" % kwargs['results_final_nb_total'])
        # print records:
        if of in ['hcs', 'hcs2']:
            prs_summarize_records(kwargs=kwargs, **kwargs)
        else:
            prs_print_records(kwargs=kwargs, **kwargs)


        prs_log_query(kwargs=kwargs, **kwargs)


# this is a copy of the prs_display_results with output parts removed, needed for external modules
def prs_rank_results(kwargs=None, results_final=None, req=None, colls_to_search=None,
                     sf=None, so=None, sp=None, of=None, rm=None, p=None, p1=None, p2=None, p3=None,
                     verbose=None, **dummy
                     ):

    ## search stage 6: display results:

    # split result set into collections
    (results_final_nb, results_final_nb_total, results_final_for_all_selected_colls) = prs_split_into_collections(kwargs=kwargs, **kwargs)


    # yes, some hits found: good!
    # collection list may have changed due to not-exact-match-found policy so check it out:
    for coll in results_final.keys():
        if coll not in colls_to_search:
            colls_to_search.append(coll)

    # we have been asked to return list of recIDs
    recIDs = list(results_final_for_all_selected_colls)
    if rm: # do we have to rank?
        results_final_for_all_colls_rank_records_output = rank_records(req, rm, 0, results_final_for_all_selected_colls,
                                                                       string.split(p) + string.split(p1) +
                                                                       string.split(p2) + string.split(p3), verbose, so, of, field=kwargs['f'])
        if results_final_for_all_colls_rank_records_output[0]:
            recIDs = results_final_for_all_colls_rank_records_output[0]
    elif sf or (CFG_BIBSORT_BUCKETS and sorting_methods): # do we have to sort?
        recIDs = sort_records(req, recIDs, sf, so, sp, verbose, of)
    return recIDs


def perform_request_cache(req, action="show"):
    """Manipulates the search engine cache."""
    req.content_type = "text/html"
    req.send_http_header()
    req.write("<html>")
    out = ""
    out += "<h1>Search Cache</h1>"
    # clear cache if requested:
    if action == "clear":
        search_results_cache.clear()
    req.write(out)
    # show collection reclist cache:
    out = "<h3>Collection reclist cache</h3>"
    out += "- collection table last updated: %s" % get_table_update_time('collection')
    out += "<br />- reclist cache timestamp: %s" % collection_reclist_cache.timestamp
    out += "<br />- reclist cache contents:"
    out += "<blockquote>"
    for coll in collection_reclist_cache.cache.keys():
        if collection_reclist_cache.cache[coll]:
            out += "%s (%d)<br />" % (coll, len(collection_reclist_cache.cache[coll]))
    out += "</blockquote>"
    req.write(out)
    # show search results cache:
    out = "<h3>Search Cache</h3>"
    out += "- search cache usage: %d queries cached (max. ~%d)" % \
           (len(search_results_cache.cache), CFG_WEBSEARCH_SEARCH_CACHE_SIZE)
    if len(search_results_cache.cache):
        out += "<br />- search cache contents:"
        out += "<blockquote>"
        for query, hitset in search_results_cache.cache.items():
            out += "<br />%s ... %s" % (query, hitset)
        out += """<p><a href="%s/search/cache?action=clear">clear search results cache</a>""" % CFG_SITE_URL
        out += "</blockquote>"
    req.write(out)
    # show field i18nname cache:
    out = "<h3>Field I18N names cache</h3>"
    out += "- fieldname table last updated: %s" % get_table_update_time('fieldname')
    out += "<br />- i18nname cache timestamp: %s" % field_i18nname_cache.timestamp
    out += "<br />- i18nname cache contents:"
    out += "<blockquote>"
    for field in field_i18nname_cache.cache.keys():
        for ln in field_i18nname_cache.cache[field].keys():
            out += "%s, %s = %s<br />" % (field, ln, field_i18nname_cache.cache[field][ln])
    out += "</blockquote>"
    req.write(out)
    # show collection i18nname cache:
    out = "<h3>Collection I18N names cache</h3>"
    out += "- collectionname table last updated: %s" % get_table_update_time('collectionname')
    out += "<br />- i18nname cache timestamp: %s" % collection_i18nname_cache.timestamp
    out += "<br />- i18nname cache contents:"
    out += "<blockquote>"
    for coll in collection_i18nname_cache.cache.keys():
        for ln in collection_i18nname_cache.cache[coll].keys():
            out += "%s, %s = %s<br />" % (coll, ln, collection_i18nname_cache.cache[coll][ln])
    out += "</blockquote>"
    req.write(out)
    req.write("</html>")
    return "\n"

def perform_request_log(req, date=""):
    """Display search log information for given date."""
    req.content_type = "text/html"
    req.send_http_header()
    req.write("<html>")
    req.write("<h1>Search Log</h1>")
    if date: # case A: display stats for a day
        yyyymmdd = string.atoi(date)
        req.write("<p><big><strong>Date: %d</strong></big><p>" % yyyymmdd)
        req.write("""<table border="1">""")
        req.write("<tr><td><strong>%s</strong></td><td><strong>%s</strong></td><td><strong>%s</strong></td><td><strong>%s</strong></td><td><strong>%s</strong></td><td><strong>%s</strong></td></tr>" % ("No.", "Time", "Pattern", "Field", "Collection", "Number of Hits"))
        # read file:
        p = os.popen("grep ^%d %s/search.log" % (yyyymmdd, CFG_LOGDIR), 'r')
        lines = p.readlines()
        p.close()
        # process lines:
        i = 0
        for line in lines:
            try:
                datetime, dummy_aas, p, f, c, nbhits = string.split(line,"#")
                i += 1
                req.write("<tr><td align=\"right\">#%d</td><td>%s:%s:%s</td><td>%s</td><td>%s</td><td>%s</td><td>%s</td></tr>" \
                          % (i, datetime[8:10], datetime[10:12], datetime[12:], p, f, c, nbhits))
            except:
                pass # ignore eventual wrong log lines
        req.write("</table>")
    else: # case B: display summary stats per day
        yyyymm01 = int(time.strftime("%Y%m01", time.localtime()))
        yyyymmdd = int(time.strftime("%Y%m%d", time.localtime()))
        req.write("""<table border="1">""")
        req.write("<tr><td><strong>%s</strong></td><td><strong>%s</strong></tr>" % ("Day", "Number of Queries"))
        for day in range(yyyymm01, yyyymmdd + 1):
            p = os.popen("grep -c ^%d %s/search.log" % (day, CFG_LOGDIR), 'r')
            for line in p.readlines():
                req.write("""<tr><td>%s</td><td align="right"><a href="%s/search/log?date=%d">%s</a></td></tr>""" % \
                          (day, CFG_SITE_URL, day, line))
            p.close()
        req.write("</table>")
    req.write("</html>")
    return "\n"

def get_all_field_values(tag):
    """
    Return all existing values stored for a given tag.
    @param tag: the full tag, e.g. 909C0b
    @type tag: string
    @return: the list of values
    @rtype: list of strings
    """
    table = 'bib%02dx' % int(tag[:2])
    return [row[0] for row in run_sql("SELECT DISTINCT(value) FROM %s WHERE tag=%%s" % table, (tag, ))]

def get_most_popular_field_values(recids, tags, exclude_values=None, count_repetitive_values=True):
    """
    Analyze RECIDS and look for TAGS and return most popular values
    and the frequency with which they occur sorted according to
    descending frequency.

    If a value is found in EXCLUDE_VALUES, then do not count it.

    If COUNT_REPETITIVE_VALUES is True, then we count every occurrence
    of value in the tags.  If False, then we count the value only once
    regardless of the number of times it may appear in a record.
    (But, if the same value occurs in another record, we count it, of
    course.)

    Example:
     >>> get_most_popular_field_values(range(11,20), '980__a')
     (('PREPRINT', 10), ('THESIS', 7), ...)
     >>> get_most_popular_field_values(range(11,20), ('100__a', '700__a'))
     (('Ellis, J', 10), ('Ellis, N', 7), ...)
     >>> get_most_popular_field_values(range(11,20), ('100__a', '700__a'), ('Ellis, J'))
     (('Ellis, N', 7), ...)
    """

    def _get_most_popular_field_values_helper_sorter(val1, val2):
        "Compare VAL1 and VAL2 according to, firstly, frequency, then secondly, alphabetically."
        compared_via_frequencies = cmp(valuefreqdict[val2], valuefreqdict[val1])
        if compared_via_frequencies == 0:
            return cmp(val1.lower(), val2.lower())
        else:
            return compared_via_frequencies

    valuefreqdict = {}
    ## sanity check:
    if not exclude_values:
        exclude_values = []
    if isinstance(tags, str):
        tags = (tags,)
    ## find values to count:
    vals_to_count = []
    displaytmp = {}
    if count_repetitive_values:
        # counting technique A: can look up many records at once: (very fast)
        for tag in tags:
            vals_to_count.extend(get_fieldvalues(recids, tag, sort=False))
    else:
        # counting technique B: must count record-by-record: (slow)
        for recid in recids:
            vals_in_rec = []
            for tag in tags:
                for val in get_fieldvalues(recid, tag, False):
                    vals_in_rec.append(val)
            # do not count repetitive values within this record
            # (even across various tags, so need to unify again):
            dtmp = {}
            for val in vals_in_rec:
                dtmp[val.lower()] = 1
                displaytmp[val.lower()] = val
            vals_in_rec = dtmp.keys()
            vals_to_count.extend(vals_in_rec)
    ## are we to exclude some of found values?
    for val in vals_to_count:
        if val not in exclude_values:
            if valuefreqdict.has_key(val):
                valuefreqdict[val] += 1
            else:
                valuefreqdict[val] = 1
    ## sort by descending frequency of values:
    out = ()
    vals = valuefreqdict.keys()
    vals.sort(_get_most_popular_field_values_helper_sorter)
    for val in vals:
        tmpdisplv = ''
        if displaytmp.has_key(val):
            tmpdisplv = displaytmp[val]
        else:
            tmpdisplv = val
        out += (tmpdisplv, valuefreqdict[val]),
    return out

def profile(p="", f="", c=CFG_SITE_NAME):
    """Profile search time."""
    import profile
    import pstats
    profile.run("perform_request_search(p='%s',f='%s', c='%s')" % (p, f, c), "perform_request_search_profile")
    p = pstats.Stats("perform_request_search_profile")
    p.strip_dirs().sort_stats("cumulative").print_stats()
    return 0


def perform_external_collection_search_with_em(req, current_collection, pattern_list, field,
        external_collection, verbosity_level=0, lang=CFG_SITE_LANG,
        selected_external_collections_infos=None, em=""):
    perform_external_collection_search(req, current_collection, pattern_list, field, external_collection,
                            verbosity_level, lang, selected_external_collections_infos,
                            print_overview=em == "" or EM_REPOSITORY["overview"] in em,
                            print_search_info=em == "" or EM_REPOSITORY["search_info"] in em,
                            print_see_also_box=em == "" or EM_REPOSITORY["see_also_box"] in em,
                            print_body=em == "" or EM_REPOSITORY["body"] in em)<|MERGE_RESOLUTION|>--- conflicted
+++ resolved
@@ -75,11 +75,8 @@
      CFG_WEBSEARCH_PREV_NEXT_HIT_LIMIT, \
      CFG_WEBSEARCH_VIEWRESTRCOLL_POLICY, \
      CFG_BIBSORT_BUCKETS, \
-<<<<<<< HEAD
-     CFG_XAPIAN_ENABLED
-=======
+     CFG_XAPIAN_ENABLED, \
      CFG_BIBINDEX_CHARS_PUNCTUATION
->>>>>>> f183bb2a
 
 from invenio.search_engine_config import \
      InvenioWebSearchUnknownCollectionError, \
