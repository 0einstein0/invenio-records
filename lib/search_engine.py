--- conflicted
+++ resolved
@@ -2040,8 +2040,7 @@
         if verbose  and of.startswith("h"):
             write_warning("Search stage 1: search_pattern_parenthesised() searched %s." % repr(p), req=req)
             write_warning("Search stage 1: search_pattern_parenthesised() returned %s." % repr(parsing_result), req=req)
-
-        # go through every pattern
+         # go through every pattern
         # calculate hitset for it
         # combine pattern's hitset with the result using the corresponding operator
         for index in xrange(0, len(parsing_result)-1, 2 ):
@@ -2056,10 +2055,8 @@
                 #        outside this loop.
                 ap = 0
                 display_nearest_terms_box = False
-
-            # obtain a hitset for the current pattern
+             # obtain a hitset for the current pattern
             current_hitset = search_pattern(req, current_pattern, f, m, ap, of, verbose, ln, display_nearest_terms_box=display_nearest_terms_box, wl=wl)
-
             # combine the current hitset with resulting hitset using the current operator
             if current_operator == '+':
                 result_hitset = result_hitset & current_hitset
@@ -3611,7 +3608,6 @@
             except:
                 data_dict_ordered = {}
             alldicts['data_dict_ordered'] = data_dict_ordered # recid: weight
-
             if not res_buckets:
                 alldicts['bucket_data'] = {}
                 return alldicts
@@ -3773,11 +3769,9 @@
             return rank_records_bibrank(sort_method, 0, recIDs, None, verbose)
         else:
             return sort_records_bibxxx(req, recIDs, None, sort_field, sort_order, '', verbose, of, ln, rg, jrec)
-
     if verbose >= 3 and of.startswith('h'):
         write_warning("Sorting (using BibSort cache) by method %s (definition %s)." \
                       % (cgi.escape(repr(sort_method)), cgi.escape(repr(sorting_methods[sort_method]))), req=req)
-
     #we should return sorted records up to irec_max(exclusive)
     dummy, irec_max = get_interval_for_records_to_sort(len(recIDs), jrec, rg)
     solution = intbitset([])
@@ -3855,7 +3849,6 @@
         if of.startswith('h'):
             write_warning(_("Sorry, sorting is allowed on sets of up to %d records only. Using default sort order.") % CFG_WEBSEARCH_NB_RECORDS_TO_SORT, "Warning", req=req)
         return recIDs[index_min:]
-
     recIDs_dict = {}
     recIDs_out = []
 
@@ -3871,8 +3864,7 @@
         write_warning("Sorting by tags %s." % cgi.escape(repr(tags)), req=req)
         if sort_pattern:
             write_warning("Sorting preferentially by %s." % cgi.escape(sort_pattern), req=req)
-
-    ## check if we have sorting tag defined:
+     ## check if we have sorting tag defined:
     if tags:
         # fetch the necessary field values:
         for recID in recIDs:
@@ -4204,7 +4196,6 @@
                         if verbose > 3:
                             write_warning("Citation graph debug: " + \
                                           str(len(citationhistory)), req=req)
-
                         req.write(websearch_templates.tmpl_detailed_record_citations_citation_history(recid, ln, citationhistory))
                         req.write(websearch_templates.tmpl_detailed_record_citations_epilogue(recid, ln))
                         req.write(webstyle_templates.detailed_record_container_bottom(recid,
@@ -4298,7 +4289,6 @@
                                            search_pattern=search_pattern,
                                            user_info=user_info, verbose=verbose,
                                            sf=sf, so=so, sp=sp, rm=rm))
-
     else:
         write_warning(_("Use different search terms."), req=req)
 
@@ -5148,44 +5138,9 @@
 
     ## 0 - start output
     if recid >= 0: # recid can be 0 if deduced from sysno and if such sysno does not exist
-<<<<<<< HEAD
         output = prs_detailed_record(kwargs=kwargs, **kwargs)
         if output is not None:
             return output
-=======
-        ## 1 - detailed record display
-        title, description, keywords = \
-               websearch_templates.tmpl_record_page_header_content(req, recid, ln)
-
-        if req is not None and not req.header_only:
-            page_start(req, of, cc, aas, ln, uid, title, description, keywords, recid, tab)
-
-        # Default format is hb but we are in detailed -> change 'of'
-        if of == "hb":
-            of = "hd"
-        if record_exists(recid):
-            if recidb <= recid: # sanity check
-                recidb = recid + 1
-            if of == "id":
-                return [recidx for recidx in range(recid, recidb) if record_exists(recidx)]
-            else:
-                print_records(req, range(recid, recidb), -1, -9999, of, ot, ln, search_pattern=p, verbose=verbose, tab=tab, sf=sf, so=so, sp=sp, rm=rm)
-            if req and of.startswith("h"): # register detailed record page view event
-                client_ip_address = str(req.remote_ip)
-                register_page_view_event(recid, uid, client_ip_address)
-        else: # record does not exist
-            if of == "id":
-                return []
-            elif of.startswith("x"):
-                # Print empty, but valid XML
-                print_records_prologue(req, of)
-                print_records_epilogue(req, of)
-            elif of.startswith("h"):
-                if req.header_only:
-                    raise apache.SERVER_RETURN, apache.HTTP_NOT_FOUND
-                else:
-                    write_warning(_("Requested record does not seem to exist."), req=req)
->>>>>>> 7d927a1d
 
     elif action == "browse":
         ## 2 - browse needed
@@ -5258,7 +5213,7 @@
             if req.header_only:
                 raise apache.SERVER_RETURN, apache.HTTP_NOT_FOUND
             else:
-                print_warning(req, _("Requested record does not seem to exist."))
+                write_warning(_("Requested record does not seem to exist."), req=req)
 
 
 def prs_browse(kwargs=None, req=None, of=None, cc=None, aas=None, ln=None, uid=None, _=None, p=None,
@@ -5312,7 +5267,7 @@
             if req.header_only:
                 raise apache.SERVER_RETURN, apache.HTTP_NOT_FOUND
             else:
-                print_warning(req, _("Requested record does not seem to exist."))
+                write_warning(_("Requested record does not seem to exist."), req=req)
         if of == "id":
             return []
         elif of.startswith("x"):
@@ -5328,64 +5283,22 @@
             t2 = os.times()[4]
             cpu_time = t2 - t1
             if of.startswith("h"):
-<<<<<<< HEAD
                 req.write(print_search_info(p, f, sf, so, sp, rm, of, ot, cc, len(results_similar_recIDs),
                                             jrec, rg, aas, ln, p1, p2, p3, f1, f2, f3, m1, m2, m3, op1, op2,
                                             sc, pl_in_url,
                                             d1y, d1m, d1d, d2y, d2m, d2d, dt, cpu_time, em=em))
-                print_warning(req, results_similar_comments)
+                write_warning(results_similar_comments, req=req)
                 print_records(req, results_similar_recIDs, jrec, rg, of, ot, ln,
                               results_similar_relevances, results_similar_relevances_prologue,
                               results_similar_relevances_epilogue,
                               search_pattern=p, verbose=verbose, sf=sf, so=so, sp=sp, rm=rm, em=em)
-            elif of=="id":
+            elif of == "id":
                 return results_similar_recIDs
             elif of.startswith("x"):
                 print_records(req, results_similar_recIDs, jrec, rg, of, ot, ln,
                               results_similar_relevances, results_similar_relevances_prologue,
                               results_similar_relevances_epilogue, search_pattern=p, verbose=verbose,
                               sf=sf, so=so, sp=sp, rm=rm, em=em)
-        else:
-            # rank_records failed and returned some error message to display:
-            if of.startswith("h"):
-                print_warning(req, results_similar_relevances_prologue)
-                print_warning(req, results_similar_relevances_epilogue)
-                print_warning(req, results_similar_comments)
-=======
-                if req.header_only:
-                    raise apache.SERVER_RETURN, apache.HTTP_NOT_FOUND
-                else:
-                    write_warning(_("Requested record does not seem to exist."), req=req)
->>>>>>> 7d927a1d
-            if of == "id":
-                return []
-            elif of.startswith("x"):
-                # Print empty, but valid XML
-                print_records_prologue(req, of)
-                print_records_epilogue(req, of)
-<<<<<<< HEAD
-=======
-        else:
-            # record well exists, so find similar ones to it
-            t1 = os.times()[4]
-            results_similar_recIDs, results_similar_relevances, results_similar_relevances_prologue, results_similar_relevances_epilogue, results_similar_comments = \
-                                    rank_records_bibrank(rm, 0, get_collection_reclist(cc), string.split(p), verbose)
-            if results_similar_recIDs:
-                t2 = os.times()[4]
-                cpu_time = t2 - t1
-                if of.startswith("h"):
-                    req.write(print_search_info(p, f, sf, so, sp, rm, of, ot, cc, len(results_similar_recIDs),
-                                                jrec, rg, aas, ln, p1, p2, p3, f1, f2, f3, m1, m2, m3, op1, op2,
-                                                sc, pl_in_url,
-                                                d1y, d1m, d1d, d2y, d2m, d2d, dt, cpu_time))
-                    write_warning(results_similar_comments, req=req)
-                    print_records(req, results_similar_recIDs, jrec, rg, of, ot, ln,
-                                  results_similar_relevances, results_similar_relevances_prologue, results_similar_relevances_epilogue, search_pattern=p, verbose=verbose, sf=sf, so=so, sp=sp, rm=rm)
-                elif of == "id":
-                    return results_similar_recIDs
-                elif of.startswith("x"):
-                    print_records(req, results_similar_recIDs, jrec, rg, of, ot, ln,
-                                  results_similar_relevances, results_similar_relevances_prologue, results_similar_relevances_epilogue, search_pattern=p, verbose=verbose, sf=sf, so=so, sp=sp, rm=rm)
             else:
                 # rank_records failed and returned some error message to display:
                 if of.startswith("h"):
@@ -5398,7 +5311,6 @@
                     # Print empty, but valid XML
                     print_records_prologue(req, of)
                     print_records_epilogue(req, of)
->>>>>>> 7d927a1d
 
 
 def prs_search_cocitedwith(kwargs=None, req=None, of=None, cc=None, pl_in_url=None, ln=None, uid=None, _=None, p=None,
@@ -5419,7 +5331,7 @@
     if record_exists(recID) != 1:
         # record does not exist
         if of.startswith("h"):
-            print_warning(req, _("Requested record does not seem to exist."))
+            write_warning(_("Requested record does not seem to exist."), req=req)
         if of == "id":
             return []
         elif of.startswith("x"):
@@ -5434,94 +5346,17 @@
             t2 = os.times()[4]
             cpu_time = t2 - t1
             if of.startswith("h"):
-<<<<<<< HEAD
                 req.write(print_search_info(p, f, sf, so, sp, rm, of, ot, CFG_SITE_NAME, len(results_cocited_recIDs),
                                             jrec, rg, aas, ln, p1, p2, p3, f1, f2, f3, m1, m2, m3, op1, op2,
                                             sc, pl_in_url,
                                             d1y, d1m, d1d, d2y, d2m, d2d, dt, cpu_time, em=em))
                 print_records(req, results_cocited_recIDs, jrec, rg, of, ot, ln, search_pattern=p, verbose=verbose,
                               sf=sf, so=so, sp=sp, rm=rm, em=em)
-            elif of=="id":
+            elif of == "id":
                 return results_cocited_recIDs
             elif of.startswith("x"):
                 print_records(req, results_cocited_recIDs, jrec, rg, of, ot, ln, search_pattern=p, verbose=verbose,
                               sf=sf, so=so, sp=sp, rm=rm, em=em)
-
-        else:
-            # cited rank_records failed and returned some error message to display:
-            if of.startswith("h"):
-                print_warning(req, "nothing found")
-=======
-                write_warning(_("Requested record does not seem to exist."), req=req)
->>>>>>> 7d927a1d
-            if of == "id":
-                return []
-            elif of.startswith("x"):
-                # Print empty, but valid XML
-                print_records_prologue(req, of)
-                print_records_epilogue(req, of)
-<<<<<<< HEAD
-
-
-def prs_search_hosted_collections(kwargs=None, req=None, of=None, ln=None, _=None, p=None,
-                    p1=None, p2=None, p3=None, hosted_colls=None, f=None,
-                    colls_to_search=None, hosted_colls_actual_or_potential_results_p=None,
-                    verbose=None, **dummy):
-    hosted_colls_results = hosted_colls_timeouts = hosted_colls_true_results = None
-
-    # search into the hosted collections only if the output format is html or xml
-    if hosted_colls and (of.startswith("h") or of.startswith("x")) and not p.startswith("recid:"):
-
-        # hosted_colls_results : the hosted collections' searches that did not timeout
-        # hosted_colls_timeouts : the hosted collections' searches that timed out and will be searched later on again
-        (hosted_colls_results, hosted_colls_timeouts) = calculate_hosted_collections_results(req, [p, p1, p2, p3], f, hosted_colls, verbose, ln, CFG_HOSTED_COLLECTION_TIMEOUT_ANTE_SEARCH)
-
-        # successful searches
-        if hosted_colls_results:
-            hosted_colls_true_results = []
-            for result in hosted_colls_results:
-                # if the number of results is None or 0 (or False) then just do nothing
-                if result[1] == None or result[1] == False:
-                    # these are the searches the returned no or zero results
-                    if verbose:
-                        print_warning(req, "Hosted collections (perform_search_request): %s returned no results" % result[0][1].name)
-                else:
-                    # these are the searches that actually returned results on time
-                    hosted_colls_true_results.append(result)
-                    if verbose:
-                        print_warning(req, "Hosted collections (perform_search_request): %s returned %s results in %s seconds" % (result[0][1].name, result[1], result[2]))
-        else:
-            if verbose:
-                print_warning(req, "Hosted collections (perform_search_request): there were no hosted collections results to be printed at this time")
-        if hosted_colls_timeouts:
-            if verbose:
-                for timeout in hosted_colls_timeouts:
-                    print_warning(req, "Hosted collections (perform_search_request): %s timed out and will be searched again later" % timeout[0][1].name)
-    # we need to know for later use if there were any hosted collections to be searched even if they weren't in the end
-    elif hosted_colls and ((not (of.startswith("h") or of.startswith("x"))) or p.startswith("recid:")):
-        (hosted_colls_results, hosted_colls_timeouts) = (None, None)
-    else:
-        if verbose:
-            print_warning(req, "Hosted collections (perform_search_request): there were no hosted collections to be searched")
-=======
-        else:
-            # record well exists, so find co-cited ones:
-            t1 = os.times()[4]
-            results_cocited_recIDs = map(lambda x: x[0], calculate_co_cited_with_list(int(recID)))
-            if results_cocited_recIDs:
-                t2 = os.times()[4]
-                cpu_time = t2 - t1
-                if of.startswith("h"):
-                    req.write(print_search_info(p, f, sf, so, sp, rm, of, ot, CFG_SITE_NAME, len(results_cocited_recIDs),
-                                                jrec, rg, aas, ln, p1, p2, p3, f1, f2, f3, m1, m2, m3, op1, op2,
-                                                sc, pl_in_url,
-                                                d1y, d1m, d1d, d2y, d2m, d2d, dt, cpu_time))
-                    print_records(req, results_cocited_recIDs, jrec, rg, of, ot, ln, search_pattern=p, verbose=verbose, sf=sf, so=so, sp=sp, rm=rm)
-                elif of == "id":
-                    return results_cocited_recIDs
-                elif of.startswith("x"):
-                    print_records(req, results_cocited_recIDs, jrec, rg, of, ot, ln, search_pattern=p, verbose=verbose, sf=sf, so=so, sp=sp, rm=rm)
-
             else:
                 # cited rank_records failed and returned some error message to display:
                 if of.startswith("h"):
@@ -5532,27 +5367,26 @@
                     # Print empty, but valid XML
                     print_records_prologue(req, of)
                     print_records_epilogue(req, of)
-    else:
-        ## 3 - common search needed
-        query_in_cache = False
-        query_representation_in_cache = repr((p, f, colls_to_search, wl))
-        page_start(req, of, cc, aas, ln, uid, p=create_page_title_search_pattern_info(p, p1, p2, p3))
-
-        if of.startswith("h") and verbose and wash_colls_debug:
-            write_warning("wash_colls debugging info : %s" % wash_colls_debug, req=req)
-
-        # search into the hosted collections only if the output format is html or xml
-        if hosted_colls and (of.startswith("h") or of.startswith("x")) and not p.startswith("recid:"):
-
-            # hosted_colls_results : the hosted collections' searches that did not timeout
-            # hosted_colls_timeouts : the hosted collections' searches that timed out and will be searched later on again
-            (hosted_colls_results, hosted_colls_timeouts) = calculate_hosted_collections_results(req, [p, p1, p2, p3], f, hosted_colls, verbose, ln, CFG_HOSTED_COLLECTION_TIMEOUT_ANTE_SEARCH)
-
-            # successful searches
-            if hosted_colls_results:
-                hosted_colls_true_results = []
-                for result in hosted_colls_results:
-                    # if the number of results is None or 0 (or False) then just do nothing
+
+
+def prs_search_hosted_collections(kwargs=None, req=None, of=None, ln=None, _=None, p=None,
+                    p1=None, p2=None, p3=None, hosted_colls=None, f=None,
+                    colls_to_search=None, hosted_colls_actual_or_potential_results_p=None,
+                    verbose=None, **dummy):
+    hosted_colls_results = hosted_colls_timeouts = hosted_colls_true_results = None
+
+    # search into the hosted collections only if the output format is html or xml
+    if hosted_colls and (of.startswith("h") or of.startswith("x")) and not p.startswith("recid:"):
+
+        # hosted_colls_results : the hosted collections' searches that did not timeout
+        # hosted_colls_timeouts : the hosted collections' searches that timed out and will be searched later on again
+        (hosted_colls_results, hosted_colls_timeouts) = calculate_hosted_collections_results(req, [p, p1, p2, p3], f, hosted_colls, verbose, ln, CFG_HOSTED_COLLECTION_TIMEOUT_ANTE_SEARCH)
+
+        # successful searches
+        if hosted_colls_results:
+            hosted_colls_true_results = []
+            for result in hosted_colls_results:
+                # if the number of results is None or 0 (or False) then just do nothing
                     if result[1] == None or result[1] == False:
                         # these are the searches the returned no or zero results
                         if verbose:
@@ -5575,10 +5409,8 @@
         else:
             if verbose:
                 write_warning("Hosted collections (perform_search_request): there were no hosted collections to be searched", req=req)
->>>>>>> 7d927a1d
-
-    ## let's define some useful boolean variables:
-    # True means there are actual or potential hosted collections results to be printed
+         ## let's define some useful boolean variables:
+        # True means there are actual or potential hosted collections results to be printed
     kwargs['hosted_colls_actual_or_potential_results_p'] = not (not hosted_colls or not ((hosted_colls_results and hosted_colls_true_results) or hosted_colls_timeouts))
 
     # True means there are hosted collections timeouts to take care of later
@@ -5588,92 +5420,10 @@
     # True means we only have hosted collections to deal with
     kwargs['only_hosted_colls_actual_or_potential_results_p'] = not colls_to_search and hosted_colls_actual_or_potential_results_p
 
-<<<<<<< HEAD
     kwargs['hosted_colls_results'] = hosted_colls_results
     kwargs['hosted_colls_timeouts'] = hosted_colls_timeouts
     kwargs['hosted_colls_true_results'] = hosted_colls_true_results
 
-=======
-        if of.startswith("h"):
-            req.write(create_search_box(cc, colls_to_display, p, f, rg, sf, so, sp, rm, of, ot, aas, ln, p1, f1, m1, op1,
-                                        p2, f2, m2, op2, p3, f3, m3, sc, pl, d1y, d1m, d1d, d2y, d2m, d2d, dt, jrec, ec, action))
-        t1 = os.times()[4]
-        results_in_any_collection = intbitset()
-        if aas == 1 or (p1 or p2 or p3):
-            ## 3A - advanced search
-            try:
-                results_in_any_collection = search_pattern_parenthesised(req, p1, f1, m1, ap=ap, of=of, verbose=verbose, ln=ln, wl=wl)
-                if len(results_in_any_collection) == 0:
-                    if of.startswith("h"):
-                        perform_external_collection_search(req, cc, [p, p1, p2, p3], f, ec, verbose, ln, selected_external_collections_infos)
-                    elif of.startswith("x"):
-                        # Print empty, but valid XML
-                        print_records_prologue(req, of)
-                        print_records_epilogue(req, of)
-                    return page_end(req, of, ln)
-                if p2:
-                    results_tmp = search_pattern_parenthesised(req, p2, f2, m2, ap=ap, of=of, verbose=verbose, ln=ln, wl=wl)
-                    if op1 == "a": # add
-                        results_in_any_collection.intersection_update(results_tmp)
-                    elif op1 == "o": # or
-                        results_in_any_collection.union_update(results_tmp)
-                    elif op1 == "n": # not
-                        results_in_any_collection.difference_update(results_tmp)
-                    else:
-                        if of.startswith("h"):
-                            write_warning("Invalid set operation %s." % cgi.escape(op1), "Error", req=req)
-                    if len(results_in_any_collection) == 0:
-                        if of.startswith("h"):
-                            perform_external_collection_search(req, cc, [p, p1, p2, p3], f, ec, verbose, ln, selected_external_collections_infos)
-                        elif of.startswith("x"):
-                            # Print empty, but valid XML
-                            print_records_prologue(req, of)
-                            print_records_epilogue(req, of)
-                        return page_end(req, of, ln)
-                if p3:
-                    results_tmp = search_pattern_parenthesised(req, p3, f3, m3, ap=ap, of=of, verbose=verbose, ln=ln, wl=wl)
-                    if op2 == "a": # add
-                        results_in_any_collection.intersection_update(results_tmp)
-                    elif op2 == "o": # or
-                        results_in_any_collection.union_update(results_tmp)
-                    elif op2 == "n": # not
-                        results_in_any_collection.difference_update(results_tmp)
-                    else:
-                        if of.startswith("h"):
-                            write_warning("Invalid set operation %s." % cgi.escape(op2), "Error", req=req)
-            except:
-                register_exception(req=req, alert_admin=True)
-                if of.startswith("h"):
-                    req.write(create_error_box(req, verbose=verbose, ln=ln))
-                    perform_external_collection_search(req, cc, [p, p1, p2, p3], f, ec, verbose, ln, selected_external_collections_infos)
-                elif of.startswith("x"):
-                    # Print empty, but valid XML
-                    print_records_prologue(req, of)
-                    print_records_epilogue(req, of)
-
-                return page_end(req, of, ln)
-        else:
-            ## 3B - simple search
-            if search_results_cache.cache.has_key(query_representation_in_cache):
-                # query is not in the cache already, so reuse it:
-                query_in_cache = True
-                results_in_any_collection = search_results_cache.cache[query_representation_in_cache]
-                if verbose and of.startswith("h"):
-                    write_warning("Search stage 0: query found in cache, reusing cached results.", req=req)
-            else:
-                try:
-                    # added the display_nearest_terms_box parameter to avoid printing out the "Nearest terms in any collection"
-                    # recommendations when there are results only in the hosted collections. Also added the if clause to avoid
-                    # searching in case we know we only have actual or potential hosted collections results
-                    if not only_hosted_colls_actual_or_potential_results_p:
-                        results_in_any_collection = search_pattern_parenthesised(req, p, f, ap=ap, of=of, verbose=verbose, ln=ln, display_nearest_terms_box=not hosted_colls_actual_or_potential_results_p, wl=wl)
-                except:
-                    register_exception(req=req, alert_admin=True)
-                    if of.startswith("h"):
-                        req.write(create_error_box(req, verbose=verbose, ln=ln))
-                        perform_external_collection_search(req, cc, [p, p1, p2, p3], f, ec, verbose, ln, selected_external_collections_infos)
-                    return page_end(req, of, ln)
->>>>>>> 7d927a1d
 
 def prs_advanced_search(results_in_any_collection, kwargs=None, req=None, of=None,
                         cc=None, ln=None, _=None, p=None, p1=None, p2=None, p3=None,
@@ -5702,7 +5452,7 @@
                 results_in_any_collection.difference_update(results_tmp)
             else:
                 if of.startswith("h"):
-                    print_warning(req, "Invalid set operation %s." % cgi.escape(op1), "Error")
+                    write_warning("Invalid set operation %s." % cgi.escape(op1), "Error", req=req)
             if len(results_in_any_collection) == 0:
                 if of.startswith("h"):
                     perform_external_collection_search_with_em(req, cc, [p, p1, p2, p3], f, ec, verbose,
@@ -5719,10 +5469,10 @@
             elif op2 == "o": # or
                 results_in_any_collection.union_update(results_tmp)
             elif op2 == "n": # not
-                results_in_any_collection.difference_update(results_tmp)
+                        results_in_any_collection.difference_update(results_tmp)
             else:
                 if of.startswith("h"):
-                    print_warning(req, "Invalid set operation %s." % cgi.escape(op2), "Error")
+                    write_warning("Invalid set operation %s." % cgi.escape(op2), "Error", req=req)
     except:
         register_exception(req=req, alert_admin=True)
         if of.startswith("h"):
@@ -5734,17 +5484,7 @@
             print_records_prologue(req, of)
             print_records_epilogue(req, of)
 
-<<<<<<< HEAD
         return page_end(req, of, ln, em)
-=======
-        # store this search query results into search results cache if needed:
-        if CFG_WEBSEARCH_SEARCH_CACHE_SIZE and not query_in_cache:
-            if len(search_results_cache.cache) > CFG_WEBSEARCH_SEARCH_CACHE_SIZE:
-                search_results_cache.clear()
-            search_results_cache.cache[query_representation_in_cache] = results_in_any_collection
-            if verbose and of.startswith("h"):
-                write_warning("Search stage 3: storing query results in cache.", req=req)
->>>>>>> 7d927a1d
 
 
 def prs_simple_search(results_in_any_collection, kwargs=None, req=None, of=None, cc=None, ln=None, p=None, f=None,
@@ -5756,7 +5496,7 @@
         # query is not in the cache already, so reuse it:
         results_in_any_collection.union_update(search_results_cache.cache[query_representation_in_cache])
         if verbose and of.startswith("h"):
-            print_warning(req, "Search stage 0: query found in cache, reusing cached results.")
+            write_warning("Search stage 0: query found in cache, reusing cached results.", req=req)
     else:
         try:
             # added the display_nearest_terms_box parameter to avoid printing out the "Nearest terms in any collection"
@@ -5803,7 +5543,7 @@
             search_results_cache.clear()
         search_results_cache.cache[query_representation_in_cache] = results_in_any_collection
         if verbose and of.startswith("h"):
-            print_warning(req, "Search stage 3: storing query results in cache.")
+            write_warning(req, "Search stage 3: storing query results in cache.", req=req)
 
 
 def prs_apply_search_limits(results_final, kwargs=None, req=None, of=None, cc=None, ln=None, _=None,
@@ -5815,7 +5555,7 @@
 
     if datetext1 != "" and results_final != {}:
         if verbose and of.startswith("h"):
-            print_warning(req, "Search stage 5: applying time etc limits, from %s until %s..." % (datetext1, datetext2))
+            write_warning("Search stage 5: applying time etc limits, from %s until %s..." % (datetext1, datetext2), req=req)
         try:
             new_res = intersect_results_with_hitset(req,
                                                     results_final,
@@ -5846,7 +5586,7 @@
     if pl and results_final != {}:
         pl = wash_pattern(pl)
         if verbose and of.startswith("h"):
-            print_warning(req, "Search stage 5: applying search pattern limit %s..." % cgi.escape(pl))
+            write_warning("Search stage 5: applying search pattern limit %s..." % cgi.escape(pl), req=req)
         try:
             new_res = intersect_results_with_hitset(req,
                                                     results_final,
@@ -5872,7 +5612,6 @@
                 # Print empty, but valid XML
                 print_records_prologue(req, of)
                 print_records_epilogue(req, of)
-<<<<<<< HEAD
             return page_end(req, of, ln, em)
 
 
@@ -5982,175 +5721,18 @@
                                                           string.split(p) + string.split(p1) +
                                                           string.split(p2) + string.split(p3), verbose, so, of, ln, rg=0, jrec=0)
                 if of.startswith("h"):
-                    print_warning(req, results_final_comments)
+                    write_warning(results_final_comments, req=req)
                 if results_final_recIDs_ranked:
                     results_final_recIDs = results_final_recIDs_ranked
                 else:
                     # rank_records failed and returned some error message to display:
-                    print_warning(req, results_final_relevances_prologue)
-                    print_warning(req, results_final_relevances_epilogue)
+                    write_warning(results_final_relevances_prologue, req=req)
+                    write_warning(results_final_relevances_epilogue, req=req)
             elif sf or (CFG_BIBSORT_BUCKETS and sorting_methods): # do we have to sort?
                 results_final_recIDs = sort_records(req, results_final_recIDs, sf, so, sp, verbose, of, ln, rg=None, jrec=None)
 
             if len(results_final_recIDs) < CFG_WEBSEARCH_PREV_NEXT_HIT_LIMIT:
                 results_final_colls.append(results_final_recIDs)
-=======
-            return page_end(req, of, ln)
-
-        # search stage 5: apply search option limits and restrictions:
-        if datetext1 != "" and results_final != {}:
-            if verbose and of.startswith("h"):
-                write_warning("Search stage 5: applying time etc limits, from %s until %s..." % (datetext1, datetext2), req=req)
-            try:
-                results_final = intersect_results_with_hitset(req,
-                                                              results_final,
-                                                              search_unit_in_bibrec(datetext1, datetext2, dt),
-                                                              ap,
-                                                              aptext= _("No match within your time limits, "
-                                                                        "discarding this condition..."),
-                                                              of=of)
-            except:
-                register_exception(req=req, alert_admin=True)
-                if of.startswith("h"):
-                    req.write(create_error_box(req, verbose=verbose, ln=ln))
-                    perform_external_collection_search(req, cc, [p, p1, p2, p3], f, ec, verbose, ln, selected_external_collections_infos)
-                return page_end(req, of, ln)
-            if results_final == {} and not hosted_colls_actual_or_potential_results_p:
-                if of.startswith("h"):
-                    perform_external_collection_search(req, cc, [p, p1, p2, p3], f, ec, verbose, ln, selected_external_collections_infos)
-                #if of.startswith("x"):
-                #    # Print empty, but valid XML
-                #    print_records_prologue(req, of)
-                #    print_records_epilogue(req, of)
-                return page_end(req, of, ln)
-
-        if pl and results_final != {}:
-            pl = wash_pattern(pl)
-            if verbose and of.startswith("h"):
-                write_warning("Search stage 5: applying search pattern limit %s..." % cgi.escape(pl), req=req)
-            try:
-                results_final = intersect_results_with_hitset(req,
-                                                              results_final,
-                                                              search_pattern_parenthesised(req, pl, ap=0, ln=ln, wl=wl),
-                                                              ap,
-                                                              aptext=_("No match within your search limits, "
-                                                                       "discarding this condition..."),
-                                                              of=of)
-            except:
-                register_exception(req=req, alert_admin=True)
-                if of.startswith("h"):
-                    req.write(create_error_box(req, verbose=verbose, ln=ln))
-                    perform_external_collection_search(req, cc, [p, p1, p2, p3], f, ec, verbose, ln, selected_external_collections_infos)
-                return page_end(req, of, ln)
-            if results_final == {} and not hosted_colls_actual_or_potential_results_p:
-                if of.startswith("h"):
-                    perform_external_collection_search(req, cc, [p, p1, p2, p3], f, ec, verbose, ln, selected_external_collections_infos)
-                if of.startswith("x"):
-                    # Print empty, but valid XML
-                    print_records_prologue(req, of)
-                    print_records_epilogue(req, of)
-                return page_end(req, of, ln)
-
-        t2 = os.times()[4]
-        cpu_time = t2 - t1
-        ## search stage 6: display results:
-        results_final_nb_total = 0
-        results_final_nb = {} # will hold number of records found in each collection
-                              # (in simple dict to display overview more easily)
-        for coll in results_final.keys():
-            results_final_nb[coll] = len(results_final[coll])
-            #results_final_nb_total += results_final_nb[coll]
-
-        # Now let us calculate results_final_nb_total more precisely,
-        # in order to get the total number of "distinct" hits across
-        # searched collections; this is useful because a record might
-        # have been attributed to more than one primary collection; so
-        # we have to avoid counting it multiple times.  The price to
-        # pay for this accuracy of results_final_nb_total is somewhat
-        # increased CPU time.
-        if results_final.keys() == 1:
-            # only one collection; no need to union them
-            results_final_for_all_selected_colls = results_final.values()[0]
-            results_final_nb_total = results_final_nb.values()[0]
-        else:
-            # okay, some work ahead to union hits across collections:
-            results_final_for_all_selected_colls = intbitset()
-            for coll in results_final.keys():
-                results_final_for_all_selected_colls.union_update(results_final[coll])
-            results_final_nb_total = len(results_final_for_all_selected_colls)
-
-        #if hosted_colls and (of.startswith("h") or of.startswith("x")):
-        if hosted_colls_actual_or_potential_results_p:
-            if hosted_colls_results:
-                for result in hosted_colls_true_results:
-                    colls_to_search.append(result[0][1].name)
-                    results_final_nb[result[0][1].name] = result[1]
-                    results_final_nb_total += result[1]
-                    cpu_time += result[2]
-            if hosted_colls_timeouts:
-                for timeout in hosted_colls_timeouts:
-                    colls_to_search.append(timeout[1].name)
-                    # use -963 as a special number to identify the collections that timed out
-                    results_final_nb[timeout[1].name] = -963
-
-        # we continue past this point only if there is a hosted collection that has timed out and might offer potential results
-        if results_final_nb_total == 0 and not hosted_colls_potential_results_p:
-            if of.startswith("h"):
-                write_warning("No match found, please enter different search terms.", req=req)
-            elif of.startswith("x"):
-                # Print empty, but valid XML
-                print_records_prologue(req, of)
-                print_records_epilogue(req, of)
-        else:
-            # yes, some hits found: good!
-            # collection list may have changed due to not-exact-match-found policy so check it out:
-            for coll in results_final.keys():
-                if coll not in colls_to_search:
-                    colls_to_search.append(coll)
-            # print results overview:
-            if of == "id":
-                # we have been asked to return list of recIDs
-                recIDs = list(results_final_for_all_selected_colls)
-                if rm: # do we have to rank?
-                    results_final_for_all_colls_rank_records_output = rank_records(req, rm, 0, results_final_for_all_selected_colls,
-                                                                                   string.split(p) + string.split(p1) +
-                                                                                   string.split(p2) + string.split(p3), verbose, so, of, ln, rg=0, jrec=0)
-                    if results_final_for_all_colls_rank_records_output[0]:
-                        recIDs = results_final_for_all_colls_rank_records_output[0]
-                elif sf or (CFG_BIBSORT_BUCKETS and sorting_methods): # do we have to sort?
-                    recIDs = sort_records(req, recIDs, sf, so, sp, verbose, of, ln, rg=None, jrec=None)
-                return recIDs
-            elif of.startswith("h"):
-                if of not in ['hcs']:
-                    # added the hosted_colls_potential_results_p parameter to help print out the overview more accurately
-                    req.write(print_results_overview(colls_to_search, results_final_nb_total, results_final_nb, cpu_time, ln, ec, hosted_colls_potential_results_p=hosted_colls_potential_results_p))
-                    selected_external_collections_infos = print_external_results_overview(req, cc, [p, p1, p2, p3], f, ec, verbose, ln)
-            # print number of hits found for XML outputs:
-            if of.startswith("x"):
-                req.write("<!-- Search-Engine-Total-Number-Of-Results: %s -->\n" % results_final_nb_total)
-            # print records:
-            if of in ['hcs']:
-                # feed the current search to be summarized:
-                from invenio.search_engine_summarizer import summarize_records
-                search_p = p
-                search_f = f
-                if not p and (aas == 1 or p1 or p2 or p3):
-                    op_d = {'n': ' and not ', 'a': ' and ', 'o': ' or ', '': ''}
-                    triples = ziplist([f1, f2, f3], [p1, p2, p3], [op1, op2, ''])
-                    triples_len = len(triples)
-                    for i in range(triples_len):
-                        fi, pi, oi = triples[i]                       # e.g.:
-                        if i < triples_len-1 and not triples[i+1][1]: # if p2 empty
-                            triples[i+1][0] = ''                      #   f2 must be too
-                            oi = ''                                   #   and o1
-                        if ' ' in pi:
-                            pi = '"'+pi+'"'
-                        if fi:
-                            fi = fi + ':'
-                        search_p += fi + pi + op_d[oi]
-                    search_f = ''
-                summarize_records(results_final_for_all_selected_colls, 'hcs', ln, search_p, search_f, req)
->>>>>>> 7d927a1d
             else:
                 wlqh_results_overlimit = 1
 
@@ -6215,7 +5797,6 @@
                                                         jrec, rg, aas, ln, p1, p2, p3, f1, f2, f3, m1, m2, m3, op1, op2,
                                                         sc, pl_in_url,
                                                         d1y, d1m, d1d, d2y, d2m, d2d, dt, cpu_time))
-<<<<<<< HEAD
                             req.write(print_hosted_results(url_and_engine=result[0], ln=ln, of=of, req=req, no_records_found=True, limit=rg, em=em))
                             req.write(print_hosted_search_info(p, f, sf, so, sp, rm, of, ot, result[0][1].name, -963,
                                                         jrec, rg, aas, ln, p1, p2, p3, f1, f2, f3, m1, m2, m3, op1, op2,
@@ -6229,46 +5810,6 @@
                                                         sc, pl_in_url,
                                                         d1y, d1m, d1d, d2y, d2m, d2d, dt, cpu_time))
                         req.write(print_hosted_results(url_and_engine=result[0], ln=ln, of=of, req=req, limit=rg, em=em))
-=======
-                        results_final_recIDs = list(results_final[coll])
-                        results_final_relevances = []
-                        results_final_relevances_prologue = ""
-                        results_final_relevances_epilogue = ""
-                        if rm: # do we have to rank?
-                            results_final_recIDs_ranked, results_final_relevances, results_final_relevances_prologue, results_final_relevances_epilogue, results_final_comments = \
-                                                         rank_records(req, rm, 0, results_final[coll],
-                                                                      string.split(p) + string.split(p1) +
-                                                                      string.split(p2) + string.split(p3), verbose, so, of, ln, rg, jrec)
-                            if of.startswith("h"):
-                                write_warning(results_final_comments, req=req)
-                            if results_final_recIDs_ranked:
-                                results_final_recIDs = results_final_recIDs_ranked
-                            else:
-                                # rank_records failed and returned some error message to display:
-                                write_warning(results_final_relevances_prologue, req=req)
-                                write_warning(results_final_relevances_epilogue, req=req)
-                        elif sf or (CFG_BIBSORT_BUCKETS and sorting_methods): # do we have to sort?
-                            results_final_recIDs = sort_records(req, results_final_recIDs, sf, so, sp, verbose, of, ln, rg, jrec)
-
-                        if len(results_final_recIDs) < CFG_WEBSEARCH_PREV_NEXT_HIT_LIMIT:
-                            results_final_colls.append(results_final_recIDs)
-                        else:
-                            wlqh_results_overlimit = 1
-
-                        print_records(req, results_final_recIDs, jrec, rg, of, ot, ln,
-                                      results_final_relevances,
-                                      results_final_relevances_prologue,
-                                      results_final_relevances_epilogue,
-                                      search_pattern=p,
-                                      print_records_prologue_p=False,
-                                      print_records_epilogue_p=False,
-                                      verbose=verbose,
-                                      sf=sf,
-                                      so=so,
-                                      sp=sp,
-                                      rm=rm)
-
->>>>>>> 7d927a1d
                         if of.startswith("h"):
                             req.write(print_hosted_search_info(p, f, sf, so, sp, rm, of, ot, result[0][1].name, result[1],
                                                         jrec, rg, aas, ln, p1, p2, p3, f1, f2, f3, m1, m2, m3, op1, op2,
@@ -6325,11 +5866,11 @@
                     dt=None, jrec=None, ec=None, action=None, colls_to_search=None, wash_colls_debug=None,
                     verbose=None, wl=None, em=None, **dummy):
 
-    query_representation_in_cache = repr((p,f,colls_to_search, wl))
+    query_representation_in_cache = repr((p, f, colls_to_search, wl))
     page_start(req, of, cc, aas, ln, uid, p=create_page_title_search_pattern_info(p, p1, p2, p3), em=em)
 
     if of.startswith("h") and verbose and wash_colls_debug:
-        print_warning(req, "wash_colls debugging info : %s" % wash_colls_debug)
+        write_warning("wash_colls debugging info : %s" % wash_colls_debug, req=req)
 
     prs_search_hosted_collections(kwargs=kwargs, **kwargs)
 
@@ -6427,9 +5968,9 @@
 
 
     # we continue past this point only if there is a hosted collection that has timed out and might offer potential results
-    if results_final_nb_total ==0 and not kwargs['hosted_colls_potential_results_p']:
+    if results_final_nb_total == 0 and not kwargs['hosted_colls_potential_results_p']:
         if of.startswith("h"):
-            print_warning(req, "No match found, please enter different search terms.")
+            write_warning("No match found, please enter different search terms.", req=req)
         elif of.startswith("x"):
             # Print empty, but valid XML
             print_records_prologue(req, of)
