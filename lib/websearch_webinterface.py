--- conflicted
+++ resolved
@@ -1,9 +1,5 @@
 ## This file is part of Invenio.
-<<<<<<< HEAD
 ## Copyright (C) 2006, 2007, 2008, 2009, 2010, 2011, 2012 CERN.
-=======
-## Copyright (C) 2002, 2003, 2004, 2005, 2006, 2007, 2008, 2009, 2010, 2012 CERN.
->>>>>>> 1ea9be80
 ##
 ## Invenio is free software; you can redistribute it and/or
 ## modify it under the terms of the GNU General Public License as
@@ -277,17 +273,15 @@
         if argd['rg'] > CFG_WEBSEARCH_MAX_RECORDS_IN_GROUPS and acc_authorize_action(req, 'runbibedit')[0] != 0:
             argd['rg'] = CFG_WEBSEARCH_MAX_RECORDS_IN_GROUPS
 
-<<<<<<< HEAD
         #check if the user has rights to set a high wildcard limit
         #if not, reduce the limit set by user, with the default one
         if CFG_WEBSEARCH_WILDCARD_LIMIT > 0 and (argd['wl'] > CFG_WEBSEARCH_WILDCARD_LIMIT or argd['wl'] == 0):
             if acc_authorize_action(req, 'runbibedit')[0] != 0:
                 argd['wl'] = CFG_WEBSEARCH_WILDCARD_LIMIT
-=======
+
         # only superadmins can use verbose parameter for obtaining debug information
         if not isUserSuperAdmin(user_info):
             argd['verbose'] = 0
->>>>>>> 1ea9be80
 
         if auth_code and user_info['email'] == 'guest':
             cookie = mail_cookie_create_authorize_action(VIEWRESTRCOLL, {'collection' : guess_primary_collection_of_a_record(self.recid)})
@@ -375,17 +369,15 @@
         if argd['rg'] > CFG_WEBSEARCH_MAX_RECORDS_IN_GROUPS and acc_authorize_action(req, 'runbibedit')[0] != 0:
             argd['rg'] = CFG_WEBSEARCH_MAX_RECORDS_IN_GROUPS
 
-<<<<<<< HEAD
         #check if the user has rights to set a high wildcard limit
         #if not, reduce the limit set by user, with the default one
         if CFG_WEBSEARCH_WILDCARD_LIMIT > 0 and (argd['wl'] > CFG_WEBSEARCH_WILDCARD_LIMIT or argd['wl'] == 0):
             if acc_authorize_action(req, 'runbibedit')[0] != 0:
                 argd['wl'] = CFG_WEBSEARCH_WILDCARD_LIMIT
-=======
+
         # only superadmins can use verbose parameter for obtaining debug information
         if not isUserSuperAdmin(user_info):
             argd['verbose'] = 0
->>>>>>> 1ea9be80
 
         record_primary_collection = guess_primary_collection_of_a_record(self.recid)
 
@@ -509,18 +501,16 @@
                         text=auth_msg, \
                         navmenuid='search')
 
-<<<<<<< HEAD
         #check if the user has rights to set a high wildcard limit
         #if not, reduce the limit set by user, with the default one
         if CFG_WEBSEARCH_WILDCARD_LIMIT > 0 and (argd['wl'] > CFG_WEBSEARCH_WILDCARD_LIMIT or argd['wl'] == 0):
             auth_code, auth_message = acc_authorize_action(req, 'runbibedit')
             if auth_code != 0:
                 argd['wl'] = CFG_WEBSEARCH_WILDCARD_LIMIT
-=======
+
         # only superadmins can use verbose parameter for obtaining debug information
         if not isUserSuperAdmin(user_info):
             argd['verbose'] = 0
->>>>>>> 1ea9be80
 
         # Keep all the arguments, they might be reused in the
         # search_engine itself to derivate other queries
@@ -562,18 +552,16 @@
                         text=auth_msg, \
                         navmenuid='search')
 
-<<<<<<< HEAD
         #check if the user has rights to set a high wildcard limit
         #if not, reduce the limit set by user, with the default one
         if CFG_WEBSEARCH_WILDCARD_LIMIT > 0 and (argd['wl'] > CFG_WEBSEARCH_WILDCARD_LIMIT or argd['wl'] == 0):
             auth_code, auth_message = acc_authorize_action(req, 'runbibedit')
             if auth_code != 0:
                 argd['wl'] = CFG_WEBSEARCH_WILDCARD_LIMIT
-=======
+
         # only superadmins can use verbose parameter for obtaining debug information
         if not isUserSuperAdmin(user_info):
             argd['verbose'] = 0
->>>>>>> 1ea9be80
 
         # Keep all the arguments, they might be reused in the
         # search_engine itself to derivate other queries
@@ -1164,17 +1152,15 @@
         if argd['rg'] > CFG_WEBSEARCH_MAX_RECORDS_IN_GROUPS and acc_authorize_action(req, 'runbibedit')[0] != 0:
             argd['rg'] = CFG_WEBSEARCH_MAX_RECORDS_IN_GROUPS
 
-<<<<<<< HEAD
         #check if the user has rights to set a high wildcard limit
         #if not, reduce the limit set by user, with the default one
         if CFG_WEBSEARCH_WILDCARD_LIMIT > 0 and (argd['wl'] > CFG_WEBSEARCH_WILDCARD_LIMIT or argd['wl'] == 0):
             if acc_authorize_action(req, 'runbibedit')[0] != 0:
                 argd['wl'] = CFG_WEBSEARCH_WILDCARD_LIMIT
-=======
+
         # only superadmins can use verbose parameter for obtaining debug information
         if not isUserSuperAdmin(user_info):
             argd['verbose'] = 0
->>>>>>> 1ea9be80
 
         if auth_code and user_info['email'] == 'guest':
             cookie = mail_cookie_create_authorize_action(VIEWRESTRCOLL, {'collection' : guess_primary_collection_of_a_record(self.recid)})
