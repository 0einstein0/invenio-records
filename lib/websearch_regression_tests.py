--- conflicted
+++ resolved
@@ -1179,11 +1179,6 @@
         self.assertEqual([82, 83, 87, 89],
                 perform_request_search(p='recid:81', rm='citation'))
 
-<<<<<<< HEAD
-    def test_search_engine_python_api_textmarc(self):
-        """websearch - search engine Python API for Text MARC output"""
-        # we are testing example from /help/hacking/search-engine-api
-=======
     def test_search_engine_python_api_textmarc_full(self):
         """websearch - search engine Python API for Text MARC output, full"""
         import cStringIO
@@ -1192,6 +1187,43 @@
         out = tmp.getvalue()
         tmp.close()
         self.assertEqual(out, """\
+000000107 001__ 107
+000000107 003__ SzGeCERN
+000000107 005__ %(rec_107_rev)s
+000000107 035__ $$9SPIRES$$a4066995
+000000107 037__ $$aCERN-EP-99-060
+000000107 041__ $$aeng
+000000107 084__ $$2CERN Library$$aEP-1999-060
+000000107 088__ $$9SCAN-9910048
+000000107 088__ $$aCERN-L3-175
+000000107 110__ $$aCERN. Geneva
+000000107 245__ $$aLimits on Higgs boson masses from combining the data of the four LEP experiments at $\sqrt{s} \leq 183 GeV$
+000000107 260__ $$c1999
+000000107 269__ $$aGeneva$$bCERN$$c26 Apr 1999
+000000107 300__ $$a18 p
+000000107 490__ $$aALEPH Papers
+000000107 500__ $$aPreprint not submitted to publication
+000000107 65017 $$2SzGeCERN$$aParticle Physics - Experiment
+000000107 690C_ $$aCERN
+000000107 690C_ $$aPREPRINT
+000000107 693__ $$aCERN LEP$$eALEPH
+000000107 693__ $$aCERN LEP$$eDELPHI
+000000107 693__ $$aCERN LEP$$eL3
+000000107 693__ $$aCERN LEP$$eOPAL
+000000107 695__ $$9MEDLINE$$asearches Higgs bosons
+000000107 697C_ $$aLexiHiggs
+000000107 710__ $$5EP
+000000107 710__ $$gALEPH Collaboration
+000000107 710__ $$gDELPHI Collaboration
+000000107 710__ $$gL3 Collaboration
+000000107 710__ $$gLEP Working Group for Higgs Boson Searches
+000000107 710__ $$gOPAL Collaboration
+000000107 901__ $$uCERN
+000000107 916__ $$sh$$w199941
+000000107 960__ $$a11
+000000107 963__ $$aPUBLIC
+000000107 970__ $$a000330309CER
+000000107 980__ $$aARTICLE
 000000085 001__ 85
 000000085 003__ SzGeCERN
 000000085 005__ %(rec_85_rev)s
@@ -1270,12 +1302,12 @@
 000000001 980__ $$aPICTURE
 """ % {'siteurl': CFG_SITE_URL,
        'rec_1_rev': get_fieldvalues(1, '005__')[0],
-       'rec_85_rev': get_fieldvalues(85, '005__')[0]})
+       'rec_85_rev': get_fieldvalues(85, '005__')[0],
+       'rec_107_rev': get_fieldvalues(107, '005__')[0]})
 
     def test_search_engine_python_api_textmarc_field_filtered(self):
         """websearch - search engine Python API for Text MARC output, field-filtered"""
         import cStringIO
->>>>>>> 36cab74c
         tmp = cStringIO.StringIO()
         perform_request_search(req=tmp, p='higgs', of='tm', ot=['100', '700'])
         out = tmp.getvalue()
@@ -1287,7 +1319,6 @@
 000000001 100__ $$aPhotolab
 """)
 
-<<<<<<< HEAD
     def test_search_engine_python_api_for_intersect_results_with_one_collrec(self):
         """websearch - search engine Python API for intersect results with one collrec"""
         self.assertEqual({'Books & Reports': intbitset([19, 20, 21, 22, 23, 24, 25, 26, 27, 28, 29, 30, 31, 32, 33, 34])},
@@ -1299,7 +1330,7 @@
                           'Reports': intbitset([19, 20]),
                           'Theses': intbitset([35, 36, 37, 38, 39, 40, 41, 42, 105])},
                          intersect_results_with_collrecs(None, intbitset(range(0,110)), ['Books', 'Theses', 'Reports'], 0, 'id', 0, 'en', False))
-=======
+
     def test_search_engine_python_api_textmarc_field_filtered_hidden_guest(self):
         """websearch - search engine Python API for Text MARC output, field-filtered, hidden field, no guest access"""
         import cStringIO
@@ -1320,8 +1351,126 @@
         out = tmp.getvalue()
         tmp.close()
         self.assertEqual(out, """\
-<!-- Search-Engine-Total-Number-Of-Results: 2 -->
+<!-- Search-Engine-Total-Number-Of-Results: 3 -->
 <collection xmlns="http://www.loc.gov/MARC21/slim">
+<record>
+  <controlfield tag="001">107</controlfield>
+  <controlfield tag="003">SzGeCERN</controlfield>
+  <controlfield tag="005">%(rec_107_rev)s</controlfield>
+  <datafield tag="035" ind1=" " ind2=" ">
+    <subfield code="9">SPIRES</subfield>
+    <subfield code="a">4066995</subfield>
+  </datafield>
+  <datafield tag="037" ind1=" " ind2=" ">
+    <subfield code="a">CERN-EP-99-060</subfield>
+  </datafield>
+  <datafield tag="041" ind1=" " ind2=" ">
+    <subfield code="a">eng</subfield>
+  </datafield>
+  <datafield tag="084" ind1=" " ind2=" ">
+    <subfield code="2">CERN Library</subfield>
+    <subfield code="a">EP-1999-060</subfield>
+  </datafield>
+  <datafield tag="088" ind1=" " ind2=" ">
+    <subfield code="9">SCAN-9910048</subfield>
+  </datafield>
+  <datafield tag="088" ind1=" " ind2=" ">
+    <subfield code="a">CERN-L3-175</subfield>
+  </datafield>
+  <datafield tag="110" ind1=" " ind2=" ">
+    <subfield code="a">CERN. Geneva</subfield>
+  </datafield>
+  <datafield tag="245" ind1=" " ind2=" ">
+    <subfield code="a">Limits on Higgs boson masses from combining the data of the four LEP experiments at $\sqrt{s} \leq 183 GeV$</subfield>
+  </datafield>
+  <datafield tag="260" ind1=" " ind2=" ">
+    <subfield code="c">1999</subfield>
+  </datafield>
+  <datafield tag="269" ind1=" " ind2=" ">
+    <subfield code="a">Geneva</subfield>
+    <subfield code="b">CERN</subfield>
+    <subfield code="c">26 Apr 1999</subfield>
+  </datafield>
+  <datafield tag="300" ind1=" " ind2=" ">
+    <subfield code="a">18 p</subfield>
+  </datafield>
+  <datafield tag="490" ind1=" " ind2=" ">
+    <subfield code="a">ALEPH Papers</subfield>
+  </datafield>
+  <datafield tag="500" ind1=" " ind2=" ">
+    <subfield code="a">Preprint not submitted to publication</subfield>
+  </datafield>
+  <datafield tag="650" ind1="1" ind2="7">
+    <subfield code="2">SzGeCERN</subfield>
+    <subfield code="a">Particle Physics - Experiment</subfield>
+  </datafield>
+  <datafield tag="690" ind1="C" ind2=" ">
+    <subfield code="a">CERN</subfield>
+  </datafield>
+  <datafield tag="690" ind1="C" ind2=" ">
+    <subfield code="a">PREPRINT</subfield>
+  </datafield>
+  <datafield tag="693" ind1=" " ind2=" ">
+    <subfield code="a">CERN LEP</subfield>
+    <subfield code="e">ALEPH</subfield>
+  </datafield>
+  <datafield tag="693" ind1=" " ind2=" ">
+    <subfield code="a">CERN LEP</subfield>
+    <subfield code="e">DELPHI</subfield>
+  </datafield>
+  <datafield tag="693" ind1=" " ind2=" ">
+    <subfield code="a">CERN LEP</subfield>
+    <subfield code="e">L3</subfield>
+  </datafield>
+  <datafield tag="693" ind1=" " ind2=" ">
+    <subfield code="a">CERN LEP</subfield>
+    <subfield code="e">OPAL</subfield>
+  </datafield>
+  <datafield tag="695" ind1=" " ind2=" ">
+    <subfield code="9">MEDLINE</subfield>
+    <subfield code="a">searches Higgs bosons</subfield>
+  </datafield>
+  <datafield tag="697" ind1="C" ind2=" ">
+    <subfield code="a">LexiHiggs</subfield>
+  </datafield>
+  <datafield tag="710" ind1=" " ind2=" ">
+    <subfield code="5">EP</subfield>
+  </datafield>
+  <datafield tag="710" ind1=" " ind2=" ">
+    <subfield code="g">ALEPH Collaboration</subfield>
+  </datafield>
+  <datafield tag="710" ind1=" " ind2=" ">
+    <subfield code="g">DELPHI Collaboration</subfield>
+  </datafield>
+  <datafield tag="710" ind1=" " ind2=" ">
+    <subfield code="g">L3 Collaboration</subfield>
+  </datafield>
+  <datafield tag="710" ind1=" " ind2=" ">
+    <subfield code="g">LEP Working Group for Higgs Boson Searches</subfield>
+  </datafield>
+  <datafield tag="710" ind1=" " ind2=" ">
+    <subfield code="g">OPAL Collaboration</subfield>
+  </datafield>
+  <datafield tag="901" ind1=" " ind2=" ">
+    <subfield code="u">CERN</subfield>
+  </datafield>
+  <datafield tag="916" ind1=" " ind2=" ">
+    <subfield code="s">h</subfield>
+    <subfield code="w">199941</subfield>
+  </datafield>
+  <datafield tag="960" ind1=" " ind2=" ">
+    <subfield code="a">11</subfield>
+  </datafield>
+  <datafield tag="963" ind1=" " ind2=" ">
+    <subfield code="a">PUBLIC</subfield>
+  </datafield>
+  <datafield tag="970" ind1=" " ind2=" ">
+    <subfield code="a">000330309CER</subfield>
+  </datafield>
+  <datafield tag="980" ind1=" " ind2=" ">
+    <subfield code="a">ARTICLE</subfield>
+  </datafield>
+</record>
 <record>
   <controlfield tag="001">85</controlfield>
   <controlfield tag="003">SzGeCERN</controlfield>
@@ -1631,7 +1780,8 @@
 </record>
 </collection>""" % {'siteurl': CFG_SITE_URL,
                     'rec_1_rev': get_fieldvalues(1, '005__')[0],
-                    'rec_85_rev': get_fieldvalues(85, '005__')[0]})
+                    'rec_85_rev': get_fieldvalues(85, '005__')[0],
+                    'rec_107_rev': get_fieldvalues(107, '005__')[0]})
 
     def test_search_engine_python_api_xmlmarc_field_filtered(self):
         """websearch - search engine Python API for XMLMARC output, field-filtered"""
@@ -1642,8 +1792,11 @@
         out = tmp.getvalue()
         tmp.close()
         self.assertEqual(out, """\
-<!-- Search-Engine-Total-Number-Of-Results: 2 -->
+<!-- Search-Engine-Total-Number-Of-Results: 3 -->
 <collection xmlns="http://www.loc.gov/MARC21/slim">
+<record>
+  <controlfield tag="001">107</controlfield>
+</record>
 <record>
   <controlfield tag="001">85</controlfield>
   <datafield tag="100" ind1=" " ind2=" ">
@@ -1676,8 +1829,11 @@
         out = tmp.getvalue()
         tmp.close()
         self.assertEqual(out, """\
-<!-- Search-Engine-Total-Number-Of-Results: 2 -->
+<!-- Search-Engine-Total-Number-Of-Results: 3 -->
 <collection xmlns="http://www.loc.gov/MARC21/slim">
+<record>
+  <controlfield tag="001">107</controlfield>
+</record>
 <record>
   <controlfield tag="001">85</controlfield>
   <datafield tag="100" ind1=" " ind2=" ">
@@ -1694,7 +1850,6 @@
 </record>
 
 </collection>""")
->>>>>>> 36cab74c
 
 class WebSearchSearchEngineWebAPITest(unittest.TestCase):
     """Check typical search engine Web API calls on the demo data."""
@@ -1787,6 +1942,43 @@
         self.assertEqual([],
                          test_web_page_content(CFG_SITE_URL + '/search?p=higgs&of=tm',
                                                expected_text="""\
+000000107 001__ 107
+000000107 003__ SzGeCERN
+000000107 005__ %(rec_107_rev)s
+000000107 035__ $$9SPIRES$$a4066995
+000000107 037__ $$aCERN-EP-99-060
+000000107 041__ $$aeng
+000000107 084__ $$2CERN Library$$aEP-1999-060
+000000107 088__ $$9SCAN-9910048
+000000107 088__ $$aCERN-L3-175
+000000107 110__ $$aCERN. Geneva
+000000107 245__ $$aLimits on Higgs boson masses from combining the data of the four LEP experiments at $\sqrt{s} \leq 183 GeV$
+000000107 260__ $$c1999
+000000107 269__ $$aGeneva$$bCERN$$c26 Apr 1999
+000000107 300__ $$a18 p
+000000107 490__ $$aALEPH Papers
+000000107 500__ $$aPreprint not submitted to publication
+000000107 65017 $$2SzGeCERN$$aParticle Physics - Experiment
+000000107 690C_ $$aCERN
+000000107 690C_ $$aPREPRINT
+000000107 693__ $$aCERN LEP$$eALEPH
+000000107 693__ $$aCERN LEP$$eDELPHI
+000000107 693__ $$aCERN LEP$$eL3
+000000107 693__ $$aCERN LEP$$eOPAL
+000000107 695__ $$9MEDLINE$$asearches Higgs bosons
+000000107 697C_ $$aLexiHiggs
+000000107 710__ $$5EP
+000000107 710__ $$gALEPH Collaboration
+000000107 710__ $$gDELPHI Collaboration
+000000107 710__ $$gL3 Collaboration
+000000107 710__ $$gLEP Working Group for Higgs Boson Searches
+000000107 710__ $$gOPAL Collaboration
+000000107 901__ $$uCERN
+000000107 916__ $$sh$$w199941
+000000107 960__ $$a11
+000000107 963__ $$aPUBLIC
+000000107 970__ $$a000330309CER
+000000107 980__ $$aARTICLE
 000000085 001__ 85
 000000085 003__ SzGeCERN
 000000085 005__ %(rec_85_rev)s
@@ -1865,7 +2057,8 @@
 000000001 980__ $$aPICTURE
 """ % {'siteurl': CFG_SITE_URL,
        'rec_1_rev': get_fieldvalues(1, '005__')[0],
-       'rec_85_rev': get_fieldvalues(85, '005__')[0]}))
+       'rec_85_rev': get_fieldvalues(85, '005__')[0],
+       'rec_107_rev': get_fieldvalues(107, '005__')[0]}))
 
     def test_search_engine_web_api_textmarc_field_filtered(self):
         """websearch - search engine Web API for Text MARC output, field-filtered"""
@@ -1916,8 +2109,126 @@
                          test_web_page_content(CFG_SITE_URL + '/search?p=higgs&of=xm',
                                                expected_text="""\
 <?xml version="1.0" encoding="UTF-8"?>
-<!-- Search-Engine-Total-Number-Of-Results: 2 -->
+<!-- Search-Engine-Total-Number-Of-Results: 3 -->
 <collection xmlns="http://www.loc.gov/MARC21/slim">
+<record>
+  <controlfield tag="001">107</controlfield>
+  <controlfield tag="003">SzGeCERN</controlfield>
+  <controlfield tag="005">%(rec_107_rev)s</controlfield>
+  <datafield tag="035" ind1=" " ind2=" ">
+    <subfield code="9">SPIRES</subfield>
+    <subfield code="a">4066995</subfield>
+  </datafield>
+  <datafield tag="037" ind1=" " ind2=" ">
+    <subfield code="a">CERN-EP-99-060</subfield>
+  </datafield>
+  <datafield tag="041" ind1=" " ind2=" ">
+    <subfield code="a">eng</subfield>
+  </datafield>
+  <datafield tag="084" ind1=" " ind2=" ">
+    <subfield code="2">CERN Library</subfield>
+    <subfield code="a">EP-1999-060</subfield>
+  </datafield>
+  <datafield tag="088" ind1=" " ind2=" ">
+    <subfield code="9">SCAN-9910048</subfield>
+  </datafield>
+  <datafield tag="088" ind1=" " ind2=" ">
+    <subfield code="a">CERN-L3-175</subfield>
+  </datafield>
+  <datafield tag="110" ind1=" " ind2=" ">
+    <subfield code="a">CERN. Geneva</subfield>
+  </datafield>
+  <datafield tag="245" ind1=" " ind2=" ">
+    <subfield code="a">Limits on Higgs boson masses from combining the data of the four LEP experiments at $\sqrt{s} \leq 183 GeV$</subfield>
+  </datafield>
+  <datafield tag="260" ind1=" " ind2=" ">
+    <subfield code="c">1999</subfield>
+  </datafield>
+  <datafield tag="269" ind1=" " ind2=" ">
+    <subfield code="a">Geneva</subfield>
+    <subfield code="b">CERN</subfield>
+    <subfield code="c">26 Apr 1999</subfield>
+  </datafield>
+  <datafield tag="300" ind1=" " ind2=" ">
+    <subfield code="a">18 p</subfield>
+  </datafield>
+  <datafield tag="490" ind1=" " ind2=" ">
+    <subfield code="a">ALEPH Papers</subfield>
+  </datafield>
+  <datafield tag="500" ind1=" " ind2=" ">
+    <subfield code="a">Preprint not submitted to publication</subfield>
+  </datafield>
+  <datafield tag="650" ind1="1" ind2="7">
+    <subfield code="2">SzGeCERN</subfield>
+    <subfield code="a">Particle Physics - Experiment</subfield>
+  </datafield>
+  <datafield tag="690" ind1="C" ind2=" ">
+    <subfield code="a">CERN</subfield>
+  </datafield>
+  <datafield tag="690" ind1="C" ind2=" ">
+    <subfield code="a">PREPRINT</subfield>
+  </datafield>
+  <datafield tag="693" ind1=" " ind2=" ">
+    <subfield code="a">CERN LEP</subfield>
+    <subfield code="e">ALEPH</subfield>
+  </datafield>
+  <datafield tag="693" ind1=" " ind2=" ">
+    <subfield code="a">CERN LEP</subfield>
+    <subfield code="e">DELPHI</subfield>
+  </datafield>
+  <datafield tag="693" ind1=" " ind2=" ">
+    <subfield code="a">CERN LEP</subfield>
+    <subfield code="e">L3</subfield>
+  </datafield>
+  <datafield tag="693" ind1=" " ind2=" ">
+    <subfield code="a">CERN LEP</subfield>
+    <subfield code="e">OPAL</subfield>
+  </datafield>
+  <datafield tag="695" ind1=" " ind2=" ">
+    <subfield code="9">MEDLINE</subfield>
+    <subfield code="a">searches Higgs bosons</subfield>
+  </datafield>
+  <datafield tag="697" ind1="C" ind2=" ">
+    <subfield code="a">LexiHiggs</subfield>
+  </datafield>
+  <datafield tag="710" ind1=" " ind2=" ">
+    <subfield code="5">EP</subfield>
+  </datafield>
+  <datafield tag="710" ind1=" " ind2=" ">
+    <subfield code="g">ALEPH Collaboration</subfield>
+  </datafield>
+  <datafield tag="710" ind1=" " ind2=" ">
+    <subfield code="g">DELPHI Collaboration</subfield>
+  </datafield>
+  <datafield tag="710" ind1=" " ind2=" ">
+    <subfield code="g">L3 Collaboration</subfield>
+  </datafield>
+  <datafield tag="710" ind1=" " ind2=" ">
+    <subfield code="g">LEP Working Group for Higgs Boson Searches</subfield>
+  </datafield>
+  <datafield tag="710" ind1=" " ind2=" ">
+    <subfield code="g">OPAL Collaboration</subfield>
+  </datafield>
+  <datafield tag="901" ind1=" " ind2=" ">
+    <subfield code="u">CERN</subfield>
+  </datafield>
+  <datafield tag="916" ind1=" " ind2=" ">
+    <subfield code="s">h</subfield>
+    <subfield code="w">199941</subfield>
+  </datafield>
+  <datafield tag="960" ind1=" " ind2=" ">
+    <subfield code="a">11</subfield>
+  </datafield>
+  <datafield tag="963" ind1=" " ind2=" ">
+    <subfield code="a">PUBLIC</subfield>
+  </datafield>
+  <datafield tag="970" ind1=" " ind2=" ">
+    <subfield code="a">000330309CER</subfield>
+  </datafield>
+  <datafield tag="980" ind1=" " ind2=" ">
+    <subfield code="a">ARTICLE</subfield>
+  </datafield>
+</record>
 <record>
   <controlfield tag="001">85</controlfield>
   <controlfield tag="003">SzGeCERN</controlfield>
@@ -2227,7 +2538,8 @@
 </record>
 </collection>""" % {'siteurl': CFG_SITE_URL,
                     'rec_1_rev': get_fieldvalues(1, '005__')[0],
-                    'rec_85_rev': get_fieldvalues(85, '005__')[0]}))
+                    'rec_85_rev': get_fieldvalues(85, '005__')[0],
+                    'rec_107_rev': get_fieldvalues(107, '005__')[0]}))
 
     def test_search_engine_web_api_xmlmarc_field_filtered(self):
         """websearch - search engine Web API for XMLMARC output, field-filtered"""
@@ -2235,8 +2547,11 @@
                          test_web_page_content(CFG_SITE_URL + '/search?p=higgs&of=xm&ot=100,700',
                                                expected_text="""\
 <?xml version="1.0" encoding="UTF-8"?>
-<!-- Search-Engine-Total-Number-Of-Results: 2 -->
+<!-- Search-Engine-Total-Number-Of-Results: 3 -->
 <collection xmlns="http://www.loc.gov/MARC21/slim">
+<record>
+  <controlfield tag="001">107</controlfield>
+</record>
 <record>
   <controlfield tag="001">85</controlfield>
   <datafield tag="100" ind1=" " ind2=" ">
@@ -2266,8 +2581,11 @@
                          test_web_page_content(CFG_SITE_URL + '/search?p=higgs&of=xm&ot=100,595',
                                                expected_text="""\
 <?xml version="1.0" encoding="UTF-8"?>
-<!-- Search-Engine-Total-Number-Of-Results: 2 -->
+<!-- Search-Engine-Total-Number-Of-Results: 3 -->
 <collection xmlns="http://www.loc.gov/MARC21/slim">
+<record>
+  <controlfield tag="001">107</controlfield>
+</record>
 <record>
   <controlfield tag="001">85</controlfield>
   <datafield tag="100" ind1=" " ind2=" ">
@@ -2292,8 +2610,11 @@
                                                username='admin',
                                                expected_text="""\
 <?xml version="1.0" encoding="UTF-8"?>
-<!-- Search-Engine-Total-Number-Of-Results: 2 -->
+<!-- Search-Engine-Total-Number-Of-Results: 3 -->
 <collection xmlns="http://www.loc.gov/MARC21/slim">
+<record>
+  <controlfield tag="001">107</controlfield>
+</record>
 <record>
   <controlfield tag="001">85</controlfield>
   <datafield tag="100" ind1=" " ind2=" ">
