# -*- coding: utf-8 -*-
##
## This file is part of Invenio.
## Copyright (C) 2006, 2007, 2008, 2009, 2010, 2011, 2012, 2013 CERN.
##
## Invenio is free software; you can redistribute it and/or
## modify it under the terms of the GNU General Public License as
## published by the Free Software Foundation; either version 2 of the
## License, or (at your option) any later version.
##
## Invenio is distributed in the hope that it will be useful, but
## WITHOUT ANY WARRANTY; without even the implied warranty of
## MERCHANTABILITY or FITNESS FOR A PARTICULAR PURPOSE.  See the GNU
## General Public License for more details.
##
## You should have received a copy of the GNU General Public License
## along with Invenio; if not, write to the Free Software Foundation, Inc.,
## 59 Temple Place, Suite 330, Boston, MA 02111-1307, USA.

# pylint: disable=C0301
# pylint: disable=E1102

"""WebSearch module regression tests."""

__revision__ = "$Id$"

import re
import urlparse, cgi
import sys
import cStringIO

if sys.hexversion < 0x2040000:
    # pylint: disable=W0622
    from sets import Set as set
    # pylint: enable=W0622

from flask import url_for
from mechanize import Browser, LinkNotFoundError, HTTPError

from invenio.config import CFG_SITE_URL, CFG_SITE_NAME, CFG_SITE_LANG, \
    CFG_SITE_RECORD, CFG_SITE_LANGS, \
    CFG_SITE_SECURE_URL, CFG_WEBSEARCH_SPIRES_SYNTAX
from invenio.importutils import lazy_import
from invenio.testutils import make_test_suite, \
                              run_test_suite, \
                              nottest, \
                              make_url, make_surl, test_web_page_content, \
                              merge_error_messages, InvenioTestCase, \
                              get_authenticated_mechanize_browser
from invenio.urlutils import same_urls_p
from invenio.dbquery import run_sql
from invenio.search_engine_query_parser_unit_tests import DATEUTIL_AVAILABLE
from invenio.bibindex_regression_tests import reindex_word_tables_into_testtables

if 'fr' in CFG_SITE_LANGS:
    lang_french_configured = True
else:
    lang_french_configured = False


def parse_url(url):
    parts = urlparse.urlparse(url)
    query = cgi.parse_qs(parts[4], True)

    return parts[2].split('/')[1:], query

def string_combinations(str_list):
    """Returns all the possible combinations of the strings in the list.
    Example: for the list ['A','B','Cd'], it will return
    [['Cd', 'B', 'A'], ['B', 'A'], ['Cd', 'A'], ['A'], ['Cd', 'B'], ['B'], ['Cd'], []]
    It adds "B", "H", "F" and "S" values to the results so different
    combinations of them are also checked.
    """
    out_list = []
    for i in range(len(str_list) + 1):
        out_list += list(combinations(str_list, i))
    for i in range(len(out_list)):
        out_list[i] = (list(out_list[i]) + {
            0: lambda: ["B", "H", "S"],
            1: lambda: ["B", "H", "F"],
            2: lambda: ["B", "F", "S"],
            3: lambda: ["B", "F"],
            4: lambda: ["B", "S"],
            5: lambda: ["B", "H"],
            6: lambda: ["B"]
        }[i % 7]())
    return out_list

def combinations(iterable, r):
    """Return r length subsequences of elements from the input iterable."""
    # combinations('ABCD', 2) --> AB AC AD BC BD CD
    # combinations(range(4), 3) --> 012 013 023 123
    pool = tuple(iterable)
    n = len(pool)
    if r > n:
        return
    indices = range(r)
    yield tuple(pool[i] for i in indices)
    while True:
        for i in reversed(range(r)):
            if indices[i] != i + n - r:
                break
        else:
            return
        indices[i] += 1
        for j in range(i+1, r):
            indices[j] = indices[j-1] + 1
        yield tuple(pool[i] for i in indices)

class WebSearchWebPagesAvailabilityTest(InvenioTestCase):
    """Check WebSearch web pages whether they are up or not."""

    def test_search_interface_pages_availability(self):
        """websearch - availability of search interface pages"""

        baseurl = CFG_SITE_URL + '/'

        _exports = ['', 'collection/Poetry', 'collection/Poetry?as=1']

        error_messages = []
        for url in [baseurl + page for page in _exports]:
            error_messages.extend(test_web_page_content(url))
        if error_messages:
            self.fail(merge_error_messages(error_messages))
        return

    def test_search_results_pages_availability(self):
        """websearch - availability of search results pages"""

        baseurl = CFG_SITE_URL + '/search'

        _exports = ['', '?c=Poetry', '?p=ellis', '/cache', '/log']

        error_messages = []
        for url in [baseurl + page for page in _exports]:
            error_messages.extend(test_web_page_content(url))
        if error_messages:
            self.fail(merge_error_messages(error_messages))
        return

    def test_search_detailed_record_pages_availability(self):
        """websearch - availability of search detailed record pages"""

        baseurl = CFG_SITE_URL + '/'+ CFG_SITE_RECORD +'/'

        _exports = ['', '1', '1/', '1/files', '1/files/']

        error_messages = []
        for url in [baseurl + page for page in _exports]:
            error_messages.extend(test_web_page_content(url))
        if error_messages:
            self.fail(merge_error_messages(error_messages))
        return

    def test_browse_results_pages_availability(self):
        """websearch - availability of browse results pages"""

        baseurl = CFG_SITE_URL + '/search'

        _exports = ['?p=ellis&f=author&action_browse=Browse']

        error_messages = []
        for url in [baseurl + page for page in _exports]:
            error_messages.extend(test_web_page_content(url))
        if error_messages:
            self.fail(merge_error_messages(error_messages))
        return

    def test_help_page_availability(self):
        """websearch - availability of Help Central page"""
        self.assertEqual([],
                         test_web_page_content(CFG_SITE_URL + '/help',
                                               expected_text="Help Central"))

    if lang_french_configured:
        def test_help_page_availability_fr(self):
            """websearch - availability of Help Central page in french"""
            self.assertEqual([],
                             test_web_page_content(CFG_SITE_URL + '/help/?ln=fr',
                                                   expected_text="Centre d'aide"))

    def test_search_tips_page_availability(self):
        """websearch - availability of Search Tips"""
        self.assertEqual([],
                         test_web_page_content(CFG_SITE_URL + '/help/search-tips',
                                               expected_text="Search Tips"))

    if lang_french_configured:
        def test_search_tips_page_availability_fr(self):
            """websearch - availability of Search Tips in french"""
            self.assertEqual([],
                             test_web_page_content(CFG_SITE_URL + '/help/search-tips?ln=fr',
                                                   expected_text="Conseils de recherche"))

    def test_search_guide_page_availability(self):
        """websearch - availability of Search Guide"""
        self.assertEqual([],
                         test_web_page_content(CFG_SITE_URL + '/help/search-guide',
                                               expected_text="Search Guide"))

    if lang_french_configured:
        def test_search_guide_page_availability_fr(self):
            """websearch - availability of Search Guide in french"""
            self.assertEqual([],
                             test_web_page_content(CFG_SITE_URL + '/help/search-guide?ln=fr',
                                                   expected_text="Guide de recherche"))

class WebSearchTestLegacyURLs(InvenioTestCase):

    """ Check that the application still responds to legacy URLs for
    navigating, searching and browsing."""

    def test_legacy_collections(self):
        """ websearch - collections handle legacy urls """

        browser = Browser()

        def check(legacy, new, browser=browser):
            browser.open(legacy)
            got = browser.geturl()

            self.failUnless(same_urls_p(got, new), got)

        # Use the root URL unless we need more
        check(make_url('/', c=CFG_SITE_NAME),
              make_url('/', ln=CFG_SITE_LANG))

        # Other collections are redirected in the /collection area
        check(make_url('/', c='Poetry'),
              make_url('/collection/Poetry', ln=CFG_SITE_LANG))

        ## NOTE &as= is not supported anymore
        # Drop unnecessary arguments, like ln and as (when they are
        # the default value)
        #args = {'as': 0}
        #check(make_url('/', c='Poetry', **args),
        #      make_url('/collection/Poetry', ln=CFG_SITE_LANG))

        # Otherwise, keep them
        #args = {'as': 1, 'ln': CFG_SITE_LANG}
        #check(make_url('/', c='Poetry', **args),
        #      make_url('/collection/Poetry', **args))

        # Support the /index.py addressing too
        check(make_url('/index.py', c='Poetry'),
              make_url('/collection/Poetry', ln=CFG_SITE_LANG))


    def test_legacy_search(self):
        """ websearch - search queries handle legacy urls """

        browser = Browser()

        def check(legacy, new, browser=browser):
            browser.open(legacy)
            got = browser.geturl()

            self.failUnless(same_urls_p(got, new), got)

        # /search.py is redirected on /search
        # Note that `as' is a reserved word in Python 2.5
        check(make_url('/search.py', p='nuclear', ln='en') + 'as=1',
              make_url('/search', p='nuclear', ln='en') + 'as=1')

    if lang_french_configured:
        def test_legacy_search_fr(self):
            """ websearch - search queries handle legacy urls """

            browser = Browser()

            def check(legacy, new, browser=browser):
                browser.open(legacy)
                got = browser.geturl()

                self.failUnless(same_urls_p(got, new), got)

            # direct recid searches are redirected to /CFG_SITE_RECORD
            check(make_url('/search.py', recid=1, ln='fr'),
                  make_url('/%s/1' % CFG_SITE_RECORD, ln='fr'))

    def test_legacy_search_help_link(self):
        """websearch - legacy Search Help page link"""
        self.assertEqual([],
                         test_web_page_content(CFG_SITE_URL + '/help/search/index.en.html',
                                               expected_text="Help Central"))

    if lang_french_configured:
        def test_legacy_search_tips_link(self):
            """websearch - legacy Search Tips page link"""
            self.assertEqual([],
                             test_web_page_content(CFG_SITE_URL + '/help/search/tips.fr.html',
                                                   expected_text="Conseils de recherche"))

    def test_legacy_search_guide_link(self):
        """websearch - legacy Search Guide page link"""
        self.assertEqual([],
                         test_web_page_content(CFG_SITE_URL + '/help/search/guide.en.html',
                                               expected_text="Search Guide"))

class WebSearchTestRecord(InvenioTestCase):
    """ Check the interface of the /CFG_SITE_RECORD results """

    def test_format_links(self):
        """ websearch - check format links for records """

        browser = Browser()

        # We open the record in all known HTML formats
        for hformat in ('hd', 'hx', 'hm'):
            browser.open(make_url('/%s/1' % CFG_SITE_RECORD, of=hformat))

            if hformat == 'hd':
                # hd format should have a link to the following
                # formats
                for oformat in ('hx', 'hm', 'xm', 'xd'):
                    target = make_url('/%s/1/export/%s?ln=en' % (CFG_SITE_RECORD, oformat))
                    try:
                        browser.find_link(url=target)
                    except LinkNotFoundError:
                        try:
                            target = make_url('/%s/1/export/%s' % (CFG_SITE_RECORD, oformat))
                        except LinkNotFoundError:
                            self.fail('link %r should be in page' % target)
            else:
                # non-hd HTML formats should have a link back to
                # the main detailed record
                target = '/%s/1' % CFG_SITE_RECORD
                try:
                    browser.find_link(url=target)
                except LinkNotFoundError:
                    self.fail('link %r should be in page' % target)

        return

    def test_exported_formats(self):
        """ websearch - check formats exported through /CFG_SITE_RECORD/1/export/ URLs"""

        self.assertEqual([],
                         test_web_page_content(make_url('/%s/1/export/hm' % CFG_SITE_RECORD),
                                               expected_text='245__ $$aALEPH experiment'))
        self.assertEqual([],
                         test_web_page_content(make_url('/%s/1/export/hd' % CFG_SITE_RECORD),
                                               expected_text='<strong>ALEPH experiment'))
        self.assertEqual([],
                         test_web_page_content(make_url('/%s/1/export/xm' % CFG_SITE_RECORD),
                                               expected_text='<subfield code="a">ALEPH experiment'))
        self.assertEqual([],
                         test_web_page_content(make_url('/%s/1/export/xd' % CFG_SITE_RECORD),
                                               expected_text='<dc:title>ALEPH experiment'))
        self.assertEqual([],
                         test_web_page_content(make_url('/%s/1/export/hs' % CFG_SITE_RECORD),
                                               expected_text='<a href="/%s/1?ln=%s">ALEPH experiment' % \
                                               (CFG_SITE_RECORD, CFG_SITE_LANG)))
        self.assertEqual([],
                         test_web_page_content(make_url('/%s/1/export/hx' % CFG_SITE_RECORD),
                                               expected_text='title         = "{ALEPH experiment'))
        self.assertEqual([],
                         test_web_page_content(make_url('/%s/1/export/t?ot=245' % CFG_SITE_RECORD),
                                               expected_text='245__ $$aALEPH experiment'))
        self.assertNotEqual([],
                         test_web_page_content(make_url('/%s/1/export/t?ot=245' % CFG_SITE_RECORD),
                                               expected_text='001__'))
        self.assertEqual([],
                         test_web_page_content(make_url('/%s/1/export/h?ot=245' % CFG_SITE_RECORD),
                                               expected_text='245__ $$aALEPH experiment'))
        self.assertNotEqual([],
                         test_web_page_content(make_url('/%s/1/export/h?ot=245' % CFG_SITE_RECORD),
                                               expected_text='001__'))
        return

    def test_plots_tab(self):
        """ websearch - test to ensure the plots tab is working """
        self.assertEqual([],
                         test_web_page_content(make_url('/%s/8/plots' % CFG_SITE_RECORD),
                                               expected_text='div id="clip"',
                                               unexpected_text='Abstract'))
    def test_meta_header(self):
        """ websearch - test that metadata embedded in header of hd
        relies on hdm format and Default_HTML_meta bft, but hook is in
        websearch to display the format
        """

        self.assertEqual([],
                         test_web_page_content(make_url('/record/1'),
                                               expected_text='<meta content="ALEPH experiment: Candidate of Higgs boson production" name="citation_title" />'))
        return


class WebSearchTestCollections(InvenioTestCase):

    def test_traversal_links(self):
        """ websearch - traverse all the publications of a collection """

        browser = Browser()

        try:
            browser.open(make_url('/collection/Preprints'))

            for jrec in (11, 21, 11, 31):
                args = {'jrec': jrec, 'cc': 'Preprints'}
                url = url_for('search.search', **args)
                try:
                    browser.follow_link(url=url)
                except LinkNotFoundError:
                    args['ln'] = CFG_SITE_LANG
                    url = url_for('search.search', **args)
                    browser.follow_link(url=url)

        except LinkNotFoundError:
            self.fail('no link %r in %r' % (url, browser.geturl()))

    def test_collections_links(self):
        """ websearch - enter in collections and subcollections """

        browser = Browser()

        def tryfollow(url):
            cur = browser.geturl()
            body = browser.response().read()
            try:
                browser.follow_link(url=url)
            except LinkNotFoundError:
                print body
                self.fail("in %r: could not find %r" % (
                    cur, url))
            return

        kargs = {}
        kargs['ln'] = CFG_SITE_LANG

        # We navigate from immediate son to immediate son...
        browser.open(make_url('/', **kargs))
        tryfollow(make_url('/collection/Articles%20%26%20Preprints',
                           **kargs))
        tryfollow(make_url('/collection/Articles', **kargs))

        # But we can also jump to a grandson immediately
        browser.back()
        browser.back()
        tryfollow(make_url('/collection/ALEPH', **kargs))

        return

    def test_records_links(self):
        """ websearch - check the links toward records in leaf collections """

        browser = Browser()
        browser.open(make_url('/collection/Preprints'))

        def harvest():

            """ Parse all the links in the page, and check that for
            each link to a detailed record, we also have the
            corresponding link to the similar records."""

            records = set()
            similar = set()

            for link in browser.links():
                path, q = parse_url(link.url)

                if not path:
                    continue

                if path[0] == CFG_SITE_RECORD:
                    try:
                        records.add(int(path[1]))
                    except:
                        pass
                    continue


                if path[0] == 'search':
                    if not q.get('rm') == ['wrd'] or not ':' in q['p'][0]:
                        continue

                    f, recid = q['p'][0].split(':', 1)
                    if f == 'recid':
                        similar.add(int(recid))

            self.failUnlessEqual(records, similar)

            return records

        # We must have 10 links to the corresponding /CFG_SITE_RECORD
        found = harvest()
        self.failUnlessEqual(len(found), 10)

        # When clicking on the "Search" button, we must also have
        # these 10 links on the records.
        browser.select_form(name="search")
        browser.submit()

        found = harvest()
        self.failUnlessEqual(len(found), 10)
        return

    @nottest
    def test_em_parameter(self):
        """ websearch - check different values of em return different parts of the collection page"""
        for combi in string_combinations(["L", "P", "Prt"]):
            url = '/collection/Articles?em=%s' % ','.join(combi)
            expected_text = ["<strong>Development of photon beam diagnostics for VUV radiation from a SASE FEL</strong>"]
            unexpected_text = []
            if "H" in combi:
                expected_text.append(">Atlantis Institute of Fictive Science</a>")
            else:
                unexpected_text.append(">Atlantis Institute of Fictive Science</a>")
            if "F" in combi:
                expected_text.append("This site is also available in the following languages:")
            else:
                unexpected_text.append("This site is also available in the following languages:")
            if "S" in combi:
                expected_text.append('value="Search"')
            else:
                unexpected_text.append('value="Search"')
            if "L" in combi:
                expected_text.append('Search also:')
            else:
                unexpected_text.append('Search also:')
            if "Prt" in combi or "P" in combi:
                expected_text.append('<div class="portalboxheader">ABOUT ARTICLES</div>')
            else:
                unexpected_text.append('<div class="portalboxheader">ABOUT ARTICLES</div>')
            self.assertEqual([], test_web_page_content(make_url(url),
                                           expected_text=expected_text,
                                           unexpected_text=unexpected_text))
        return

class WebSearchTestBrowse(InvenioTestCase):

    def test_browse_field(self):
        """ websearch - check that browsing works """

        browser = Browser()
        browser.open(make_url('/search?f=title&action_browse=Browse'))

        def collect():
            # We'll get a few links to search for the actual hits, plus a
            # link to the following results.
            res = []
            for link in browser.links(url_regex=re.compile(r'/search\?')):
                if link.text == 'Advanced Search':
                    continue

                dummy, q = parse_url(link.url)
                res.append((link, q))

            return res

        # if we follow the last link, we should get another
        # batch. There is an overlap of one item.
        batch_1 = collect()
        browser.follow_link(link=batch_1[-1][0])

        batch_2 = collect()

        # FIXME: we cannot compare the whole query, as the collection
        # set is not equal
        self.failUnlessEqual(batch_1[-2][1]['p'], batch_2[-11][1]['p'])

    def test_browse_restricted_record_as_unauthorized_user(self):
        """websearch - browse for a record that belongs to a restricted collection as an unauthorized user."""
        error_messages = test_web_page_content(CFG_SITE_URL + '/search?p=CERN-THESIS-99-074&f=088__a&action_browse=Browse&ln=en',
                                               username = 'guest',
                                               expected_text = ['Hits', '088__a'],
                                               unexpected_text = ['>CERN-THESIS-99-074</a>'])
        if error_messages:
            self.fail(merge_error_messages(error_messages))

    def test_browse_restricted_record_as_unauthorized_user_in_restricted_collection(self):
        """websearch - browse for a record that belongs to a restricted collection as an unauthorized user."""
        error_messages = test_web_page_content(CFG_SITE_URL + '/search?p=CERN-THESIS-99-074&f=088__a&action_browse=Browse&c=ALEPH+Theses&ln=en',
                                               username='guest',
                                               expected_text= ['This collection is restricted'],
                                               unexpected_text= ['Hits', '>CERN-THESIS-99-074</a>'])
        if error_messages:
            self.fail(merge_error_messages(error_messages))

    def test_browse_restricted_record_as_authorized_user(self):
        """websearch - browse for a record that belongs to a restricted collection as an authorized user."""
        error_messages = test_web_page_content(CFG_SITE_URL + '/search?p=CERN-THESIS-99-074&f=088__a&action_browse=Browse&ln=en',
                                               username='admin',
                                               password='',
                                               expected_text= ['Hits', '088__a'],
                                               unexpected_text = ['>CERN-THESIS-99-074</a>'])
        if error_messages:
            self.fail(merge_error_messages(error_messages))

    def test_browse_restricted_record_as_authorized_user_in_restricted_collection(self):
        """websearch - browse for a record that belongs to a restricted collection as an authorized user."""
        error_messages = test_web_page_content(CFG_SITE_URL + '/search?p=CERN-THESIS-99-074&f=088__a&action_browse=Browse&c=ALEPH+Theses&ln=en',
                                               username='admin',
                                               password='',
                                               expected_text= ['Hits', '>CERN-THESIS-99-074</a>'])
        if error_messages:
            self.fail(merge_error_messages(error_messages))

    def test_browse_exact_author_help_link(self):
        error_messages = test_web_page_content(CFG_SITE_URL + '/search?ln=en&p=Dasse%2C+Michel&f=author&action_browse=Browse',
                                               username = 'guest',
                                               expected_text = ['Did you mean to browse in', 'index?'])
        if error_messages:
            self.fail(merge_error_messages(error_messages))
        error_messages = test_web_page_content(CFG_SITE_URL + '/search?ln=en&p=Dasse%2C+Michel&f=firstauthor&action_browse=Browse',
                                               username = 'guest',
                                               expected_text = ['Did you mean to browse in', 'index?'])
        if error_messages:
            self.fail(merge_error_messages(error_messages))
        error_messages = test_web_page_content(CFG_SITE_URL + '/search?ln=en&as=1&m1=a&p1=Dasse%2C+Michel&f1=author&op1=a&m2=a&p2=&f2=firstauthor&op2=a&m3=a&p3=&f3=&action_browse=Browse',
                                               username = 'guest',
                                               expected_text = ['Did you mean to browse in', 'index?'])
        if error_messages:
            self.fail(merge_error_messages(error_messages))


class WebSearchTestOpenURL(InvenioTestCase):

    def test_isbn_01(self):
        """ websearch - isbn query via OpenURL 0.1"""

        browser = Browser()

        # We do a precise search in an isolated collection
        browser.open(make_url('/openurl', isbn='0387940758'))

        dummy, current_q = parse_url(browser.geturl())

        self.failUnlessEqual(current_q, {
            'sc' : ['1'],
            'p' : ['isbn:"0387940758"'],
            'of' : ['hd']
        })

    def test_isbn_10_rft_id(self):
        """ websearch - isbn query via OpenURL 1.0 - rft_id"""

        browser = Browser()

        # We do a precise search in an isolated collection
        browser.open(make_url('/openurl', rft_id='urn:ISBN:0387940758'))

        dummy, current_q = parse_url(browser.geturl())

        self.failUnlessEqual(current_q, {
            'sc' : ['1'],
            'p' : ['isbn:"0387940758"'],
            'of' : ['hd']
        })

    def test_isbn_10(self):
        """ websearch - isbn query via OpenURL 1.0"""

        browser = Browser()

        # We do a precise search in an isolated collection
        browser.open(make_url('/openurl?rft.isbn=0387940758'))

        dummy, current_q = parse_url(browser.geturl())

        self.failUnlessEqual(current_q, {
            'sc' : ['1'],
            'p' : ['isbn:"0387940758"'],
            'of' : ['hd']
        })


class WebSearchTestSearch(InvenioTestCase):

    @nottest
    def test_hits_in_other_collection(self):
        """ websearch - check extension of a query to the home collection """

        browser = Browser()

        # We do a precise search in an isolated collection
        browser.open(make_url('/collection/ISOLDE', ln='en'))

        browser.select_form(name='search')
        browser['p'] = 'author:matsubara'
        browser.submit()

        dummy, current_q = parse_url(browser.geturl())

        link = browser.find_link(text_regex=re.compile('.*hit', re.I))
        dummy, target_q = parse_url(link.url)

        # the target query should be the current query without any c
        # or cc specified.
        for f in ('cc', 'c', 'action_search'):
            if f in current_q:
                del current_q[f]

        self.failUnlessEqual(current_q, target_q)

    def test_nearest_terms(self):
        """ websearch - provide a list of nearest terms """

        browser = Browser()
        browser.open(make_url(''))

        # Search something weird
        browser.select_form(name='search')
        browser['p'] = 'gronf'
        browser.submit()

        dummy, original = parse_url(browser.geturl())

        for to_drop in ('cc', 'action_search', 'f'):
            if to_drop in original:
                del original[to_drop]

        if 'ln' not in original:
            original['ln'] = [CFG_SITE_LANG]

        # we should get a few searches back, which are identical
        # except for the p field being substituted (and the cc field
        # being dropped).
        if 'cc' in original:
            del original['cc']

        for link in browser.links(url_regex=re.compile(CFG_SITE_URL + r'/search\?')):
            if link.text == 'Advanced Search':
                continue

            dummy, target = parse_url(link.url)

            if 'ln' not in target:
                target['ln'] = [CFG_SITE_LANG]

            original['p'] = [link.text]
            self.failUnlessEqual(original, target)

        return

    @nottest
    def test_switch_to_simple_search(self):
        """ websearch - switch to simple search """

        browser = Browser()
        args = {'as': 1}
        browser.open(make_url('/collection/ISOLDE', **args))

        browser.select_form(name='search')
        browser['p1'] = 'tandem'
        browser['f1'] = ['title']
        browser.submit()

        browser.follow_link(text='Simple Search')

        dummy, q = parse_url(browser.geturl())

        self.failUnlessEqual(q, {'cc': ['ISOLDE'],
                                 'p': ['tandem'],
                                 'f': ['title'],
                                 'ln': ['en']})

    @nottest
    def test_switch_to_advanced_search(self):
        """ websearch - switch to advanced search """

        browser = Browser()
        browser.open(make_url('/collection/ISOLDE'))

        browser.select_form(name='search')
        browser['p'] = 'tandem'
        browser['f'] = ['title']
        browser.submit()

        browser.follow_link(text='Advanced Search')

        dummy, q = parse_url(browser.geturl())

        self.failUnlessEqual(q, {'cc': ['ISOLDE'],
                                 'p1': ['tandem'],
                                 'f1': ['title'],
                                 'as': ['1'],
                                 'ln' : ['en']})

    @nottest
    def test_no_boolean_hits(self):
        """ websearch - check the 'no boolean hits' proposed links """

        browser = Browser()
        browser.open(make_url(''))

        browser.select_form(name='search')
        browser['p'] = 'quasinormal muon'
        browser.submit()

        dummy, q = parse_url(browser.geturl())

        for to_drop in ('cc', 'action_search', 'f'):
            if to_drop in q:
                del q[to_drop]

        for bsu in ('quasinormal', 'muon'):
            l = browser.find_link(text=bsu)
            q['p'] = bsu

            if not same_urls_p(l.url, make_url('/search', **q)):
                self.fail(repr((l.url, make_url('/search', **q))))

    def test_similar_authors(self):
        """ websearch - test similar authors box """

        browser = Browser()
        browser.open(make_url(''))

        browser.select_form(name='search')
        browser['p'] = 'author:Ellis, R K'
        browser.submit()

        l = browser.find_link(text="Ellis, R K")
        self.failUnless(same_urls_p(l.url, url_for('search.search',
                                                   p='author:"Ellis, R K"')))

    @nottest
    def test_em_parameter(self):
        """ websearch - check different values of em return different parts of the search page"""
        for combi in string_combinations(["K", "A", "I", "O"]):
            url = '/search?ln=en&cc=Articles+%%26+Preprints&sc=1&c=Articles&c=Preprints&em=%s' % ','.join(combi)
            expected_text = ["<strong>Development of photon beam diagnostics for VUV radiation from a SASE FEL</strong>"]
            unexpected_text = []
            if "H" in combi:
                expected_text.append(">Atlantis Institute of Fictive Science</a>")
            else:
                unexpected_text.append(">Atlantis Institute of Fictive Science</a>")
            if "F" in combi:
                expected_text.append("This site is also available in the following languages:")
            else:
                unexpected_text.append("This site is also available in the following languages:")
            if "S" in combi:
                expected_text.append('value="Search"')
            else:
                unexpected_text.append('value="Search"')
            if "K" in combi:
                expected_text.append('value="Add to basket"')
            else:
                unexpected_text.append('value="Add to basket"')
            if "A" in combi:
                expected_text.append('Interested in being notified about new results for this query?')
            else:
                unexpected_text.append('Interested in being notified about new results for this query?')
            if "I" in combi:
                expected_text.append('jump to record:')
            else:
                unexpected_text.append('jump to record:')
            if "O" in combi:
                expected_text.append('<th class="searchresultsboxheader"><strong>Results overview:</strong> Found <strong>')
            else:
                unexpected_text.append('<th class="searchresultsboxheader"><strong>Results overview:</strong> Found <strong>')
            self.assertEqual([], test_web_page_content(make_url(url),
                                           expected_text=expected_text,
                                           unexpected_text=unexpected_text))
        return

<<<<<<< HEAD
class WebSearchTestWildcardLimit(InvenioTestCase):
=======

class WebSearchCJKTokenizedSearchTest(unittest.TestCase):
    """
        Reindexes record 104 (the one with chinese poetry) with use of BibIndexCJKTokenizer.
        After tests it reindexes record 104 back with BibIndexDefaultTokenizer.
        Checks if one can find record 104 specifying only one or two CJK characters.
    """

    test_counter = 0
    reindexed = False

    @classmethod
    def setUp(self):
        if not self.reindexed:
            self.last_updated = reindex_word_tables_into_testtables('title',
                                                                [[104,104]],
                                                                      False,
                                        {'tokenizer':'BibIndexCJKTokenizer',
                                         'last_updated':'0000-00-00 00:00:00'})
            self.reindexed = True

    @classmethod
    def tearDown(self):
        self.test_counter += 1
        if self.test_counter == 2:
            reindex_word_tables_into_testtables(
                'title',
                [[104,104]],
                False,
                {'tokenizer':'BibIndexDefaultTokenizer',
                 'last_updated':self.last_updated})


    def test_title_cjk_tokenized_two_characters(self):
        """CJKTokenizer - test for finding chinese poetry with two CJK characters"""
        self.assertEqual([], test_web_page_content(CFG_SITE_URL + '/search?ln=en&sc=1&p=title%3A敬亭&f=&of=id',
                                                   expected_text='[104]'))

    def test_title_cjk_tokenized_single_character(self):
        """CJKTokenizer - test for finding chinese poetry with one CJK character"""
        self.assertEqual([], test_web_page_content(CFG_SITE_URL + '/search?ln=en&sc=1&p=title%3A亭&f=&of=id',
                                                   expected_text='[104]'))


class WebSearchTestWildcardLimit(unittest.TestCase):
>>>>>>> 76638fd1
    """Checks if the wildcard limit is correctly passed and that
    users without autorization can not exploit it"""

    def test_wildcard_limit_correctly_passed_when_not_set(self):
        """websearch - wildcard limit is correctly passed when default"""
        from invenio.search_engine import search_pattern
        self.assertEqual(search_pattern(p='e*', f='author'),
                         search_pattern(p='e*', f='author', wl=1000))

    def test_wildcard_limit_correctly_passed_when_set(self):
        """websearch - wildcard limit is correctly passed when set"""
        self.assertEqual([],
            test_web_page_content(CFG_SITE_URL + '/search?p=e*&f=author&of=id&wl=5&rg=100',
                                  expected_text="[9, 10, 11, 17, 46, 48, 50, 51, 52, 53, 54, 67, 72, 74, 81, 88, 92, 96]"))

    def test_wildcard_limit_correctly_not_active(self):
        """websearch - wildcard limit is not active when there is no wildcard query"""
        from invenio.search_engine import search_pattern
        self.assertEqual(search_pattern(p='ellis', f='author'),
                         search_pattern(p='ellis', f='author', wl=1))

    def test_wildcard_limit_increased_by_authorized_users(self):
        """websearch - wildcard limit increased by authorized user"""

        browser = Browser()

        #try a search query, with no wildcard limit set by the user
        browser.open(make_url('/search?p=a*&of=id'))
        recid_list_guest_no_limit = browser.response().read() # so the limit is CGF_WEBSEARCH_WILDCARD_LIMIT

        #try a search query, with a wildcard limit imposed by the user
        #wl=1000000 - a very high limit,higher then what the CFG_WEBSEARCH_WILDCARD_LIMIT might be
        browser.open(make_url('/search?p=a*&of=id&wl=1000000'))
        recid_list_guest_with_limit = browser.response().read()

        #same results should be returned for a search without the wildcard limit set by the user
        #and for a search with a large limit set by the user
        #in this way we know that nomatter how large the limit is, the wildcard query will be
        #limitted by CFG_WEBSEARCH_WILDCARD_LIMIT (for a guest user)
        self.failIf(len(recid_list_guest_no_limit.split(',')) != len(recid_list_guest_with_limit.split(',')))

        ##login as admin
        browser.open(make_surl('/youraccount/login'))
        browser.select_form(nr=0)
        browser['nickname'] = 'admin'
        browser['password'] = ''
        browser.submit()

        #try a search query, with a wildcard limit imposed by an authorized user
        #wl = 10000 a very high limit, higher then what the CFG_WEBSEARCH_WILDCARD_LIMIT might be
        browser.open(make_surl('/search?p=a*&of=id&wl=10000'))
        recid_list_authuser_with_limit = browser.response().read()

        #the authorized user can set whatever limit he might wish
        #so, the results returned for the auth. users should exceed the results returned for unauth. users
        self.failUnless(len(recid_list_guest_no_limit.split(',')) <= len(recid_list_authuser_with_limit.split(',')))

        #logout
        browser.open(make_surl('/youraccount/logout'))
        browser.response().read()
        browser.close()

class WebSearchNearestTermsTest(InvenioTestCase):
    """Check various alternatives of searches leading to the nearest
    terms box."""

    #def test_nearest_terms_box_in_okay_query(self):
    #    """ websearch - no nearest terms box for a successful query """
    #    self.assertEqual([],
    #                     test_web_page_content(CFG_SITE_URL + '/search?p=ellis',
    #                                           expected_text="jump to record"))

    def test_nearest_terms_box_in_unsuccessful_simple_query(self):
        """ websearch - nearest terms box for unsuccessful simple query """
        self.assertEqual([],
                         test_web_page_content(CFG_SITE_URL + '/search?p=ellisz',
                                               expected_text="Nearest terms in any collection are",
                                               expected_link_target=CFG_SITE_URL+"/search?ln=en&p=embed",
                                               expected_link_label='embed'))

    def test_nearest_terms_box_in_unsuccessful_simple_accented_query(self):
        """ websearch - nearest terms box for unsuccessful accented query """
        self.assertEqual([],
                         test_web_page_content(CFG_SITE_URL + '/search?p=elliszà',
                                               expected_text="Nearest terms in any collection are",
                                               expected_link_target=CFG_SITE_URL+"/search?ln=en&p=embed",
                                               expected_link_label='embed'))

    def test_nearest_terms_box_in_unsuccessful_structured_query(self):
        """ websearch - nearest terms box for unsuccessful structured query """
        self.assertEqual([],
                         test_web_page_content(CFG_SITE_URL + '/search?p=ellisz&f=author',
                                               expected_text="Nearest terms in any collection are",
                                               expected_link_target=CFG_SITE_URL+"/search?ln=en&p=eisenhandler&f=author",
                                               expected_link_label='eisenhandler'))
        self.assertEqual([],
                         test_web_page_content(CFG_SITE_URL + '/search?p=author%3Aellisz',
                                               expected_text="Nearest terms in any collection are",
                                               expected_link_target=CFG_SITE_URL+"/search?ln=en&p=author%3Aeisenhandler",
                                               expected_link_label='eisenhandler'))


    def test_nearest_terms_box_in_query_with_invalid_index(self):
        """ websearch - nearest terms box for queries with invalid indexes specified """
        self.assertEqual([],
                         test_web_page_content(CFG_SITE_URL + '/search?p=bednarz%3Aellis',
                                               expected_text="Nearest terms in any collection are",
                                               expected_link_target=CFG_SITE_URL+"/search?ln=en&p=bednarz",
                                               expected_link_label='bednarz'))
        self.assertEqual([],
                         test_web_page_content(CFG_SITE_URL + '/search?p=1%3Aellis',
                                               expected_text="no index 1.",
                                               expected_link_target=CFG_SITE_URL+"/record/47?ln=en",
                                               expected_link_label="Detailed record"))

    def test_nearest_terms_box_in_unsuccessful_phrase_query(self):
        """ websearch - nearest terms box for unsuccessful phrase query """
        self.assertEqual([],
                         test_web_page_content(CFG_SITE_URL + '/search?p=author%3A%22Ellis%2C+Z%22',
                                               expected_text="Nearest terms in any collection are",
                                               expected_link_target=CFG_SITE_URL+"/search?ln=en&p=author%3A%22Enqvist%2C+K%22",
                                               expected_link_label='Enqvist, K'))
        self.assertEqual([],
                         test_web_page_content(CFG_SITE_URL + '/search?p=%22ellisz%22&f=author',
                                               expected_text="Nearest terms in any collection are",
                                               expected_link_target=CFG_SITE_URL+"/search?ln=en&p=%22Enqvist%2C+K%22&f=author",
                                               expected_link_label='Enqvist, K'))
        self.assertEqual([],
                         test_web_page_content(CFG_SITE_URL + '/search?p=%22elliszà%22&f=author',
                                               expected_text="Nearest terms in any collection are",
                                               expected_link_target=CFG_SITE_URL+"/search?ln=en&p=%22Enqvist%2C+K%22&f=author",
                                               expected_link_label='Enqvist, K'))

    def test_nearest_terms_box_in_unsuccessful_partial_phrase_query(self):
        """ websearch - nearest terms box for unsuccessful partial phrase query """
        self.assertEqual([],
                         test_web_page_content(CFG_SITE_URL + '/search?p=author%3A%27Ellis%2C+Z%27',
                                               expected_text="Nearest terms in any collection are",
                                               expected_link_target=CFG_SITE_URL+"/search?ln=en&p=author%3A%27Enqvist%2C+K%27",
                                               expected_link_label='Enqvist, K'))
        self.assertEqual([],
                         test_web_page_content(CFG_SITE_URL + '/search?p=%27ellisz%27&f=author',
                                               expected_text="Nearest terms in any collection are",
                                               expected_link_target=CFG_SITE_URL+"/search?ln=en&p=%27Enqvist%2C+K%27&f=author",
                                               expected_link_label='Enqvist, K'))
        self.assertEqual([],
                         test_web_page_content(CFG_SITE_URL + '/search?p=%27elliszà%27&f=author',
                                               expected_text="Nearest terms in any collection are",
                                               expected_link_target=CFG_SITE_URL+"/search?ln=en&p=%27Enqvist%2C+K%27&f=author",
                                               expected_link_label='Enqvist, K'))

    def test_nearest_terms_box_in_unsuccessful_partial_phrase_advanced_query(self):
        """ websearch - nearest terms box for unsuccessful partial phrase advanced search query """
        self.assertEqual([],
                         test_web_page_content(CFG_SITE_URL + '/search?p1=aaa&f1=title&m1=p&as=1',
                                               expected_text="Nearest terms in any collection are",
                                               expected_link_target=CFG_SITE_URL+"/search?ln=en&f1=title&as=1&p1=A+simple+functional+form+for+proton-nucleus+total+reaction+cross+sections&m1=p",
                                               expected_link_label='A simple functional form for proton-nucleus total reaction cross sections'))

    @nottest
    def test_nearest_terms_box_in_unsuccessful_exact_phrase_advanced_query(self):
        """ websearch - nearest terms box for unsuccessful exact phrase advanced search query """
        self.assertEqual([],
                         test_web_page_content(CFG_SITE_URL + '/search?p1=aaa&f1=title&m1=e&as=1',
                                               expected_text="Nearest terms in any collection are",
                                               expected_link_target=CFG_SITE_URL+"/search?ln=en&f1=title&as=1&p1=A+simple+functional+form+for+proton-nucleus+total+reaction+cross+sections&m1=e",
                                               expected_link_label='A simple functional form for proton-nucleus total reaction cross sections'))

    def test_nearest_terms_box_in_unsuccessful_boolean_query(self):
        """ websearch - nearest terms box for unsuccessful boolean query """
        self.assertEqual([],
                         test_web_page_content(CFG_SITE_URL + '/search?p=title%3Aellisz+author%3Aellisz',
                                               expected_text="Nearest terms in any collection are",
                                               expected_link_target=CFG_SITE_URL+"/search?ln=en&p=title%3Aenergi+author%3Aellisz",
                                               expected_link_label='energi'))
        self.assertEqual([],
                         test_web_page_content(CFG_SITE_URL + '/search?p=title%3Aenergi+author%3Aenergie',
                                               expected_text="Nearest terms in any collection are",
                                               expected_link_target=CFG_SITE_URL+"/search?ln=en&p=title%3Aenergi+author%3Aenqvist",
                                               expected_link_label='enqvist'))
        self.assertEqual([],
                         test_web_page_content(CFG_SITE_URL + '/search?ln=en&p=title%3Aellisz+author%3Aellisz&f=keyword',
                                               expected_text="Nearest terms in any collection are",
                                               expected_link_target=CFG_SITE_URL+"/search?ln=en&p=title%3Aenergi+author%3Aellisz&f=keyword",
                                               expected_link_label='energi'))
        self.assertEqual([],
                         test_web_page_content(CFG_SITE_URL + '/search?ln=en&p=title%3Aenergi+author%3Aenergie&f=keyword',
                                               expected_text="Nearest terms in any collection are",
                                               expected_link_target=CFG_SITE_URL+"/search?ln=en&p=title%3Aenergi+author%3Aenqvist&f=keyword",
                                               expected_link_label='enqvist'))

    def test_nearest_terms_box_in_unsuccessful_uppercase_query(self):
        """ websearch - nearest terms box for unsuccessful uppercase query """
        self.assertEqual([],
                         test_web_page_content(CFG_SITE_URL + '/search?p=fOo%3Atest',
                                               expected_text="Nearest terms in any collection are",
                                               expected_link_target=CFG_SITE_URL+"/search?ln=en&p=food",
                                               expected_link_label='food'))
        self.assertEqual([],
                         test_web_page_content(CFG_SITE_URL + '/search?p=arXiv%3A1007.5048',
                                               expected_text="Nearest terms in any collection are",
                                               expected_link_target=CFG_SITE_URL+"/search?ln=en&p=artist",
                                               expected_link_label='artist'))

    def test_nearest_terms_box_in_unsuccessful_spires_query(self):
        """ websearch - nearest terms box for unsuccessful spires query """
        self.assertEqual([],
                         test_web_page_content(CFG_SITE_URL + '/search?ln=en&p=find+a+foobar',
                                               expected_text="Nearest terms in any collection are",
                                               expected_link_target=CFG_SITE_URL+"/search?ln=en&p=find+a+finch",
                                               expected_link_label='finch'))


class WebSearchBooleanQueryTest(InvenioTestCase):
    """Check various boolean queries."""

    def test_successful_boolean_query(self):
        """ websearch - successful boolean query """
        self.assertEqual([],
                         test_web_page_content(CFG_SITE_URL + '/search?p=ellis+muon',
                                               expected_text="records found",
                                               expected_link_label="Detailed record"))

    def test_unsuccessful_boolean_query_where_all_individual_terms_match(self):
        """ websearch - unsuccessful boolean query where all individual terms match """
        self.assertEqual([],
                         test_web_page_content(CFG_SITE_URL + '/search?p=ellis+muon+letter',
                                               expected_text="Boolean query returned no hits. Please combine your search terms differently."))

    def test_unsuccessful_boolean_query_in_advanced_search_where_all_individual_terms_match(self):
        """ websearch - unsuccessful boolean query in advanced search where all individual terms match """
        self.assertEqual([],
                         test_web_page_content(CFG_SITE_URL + '/search?m1=a&p1=ellis&op1=a&m2=a&p2=muon&op2=a&p3=letter',
                                               expected_text="Boolean query returned no hits. Please combine your search terms differently."))


class WebSearchAuthorQueryTest(InvenioTestCase):
    """Check various author-related queries."""

    def test_propose_similar_author_names_box(self):
        """ websearch - propose similar author names box """
        self.assertEqual([],
                         test_web_page_content(CFG_SITE_URL + '/search?p=Ellis%2C+R&f=author',
                                               expected_text="See also: similar author names",
                                               expected_link_target=CFG_SITE_URL+"/search?ln=en&p=Ellis%2C+R+K&f=author",
                                               expected_link_label="Ellis, R K"))

    def test_do_not_propose_similar_author_names_box(self):
        """ websearch - do not propose similar author names box """
        errmsgs = test_web_page_content(CFG_SITE_URL + '/search?p=author%3A%22Ellis%2C+R%22',
                                        expected_link_target=CFG_SITE_URL+"/search?ln=en&p=Ellis%2C+R+K&f=author",
                                        expected_link_label="Ellis, R K")
        if errmsgs[0].find("does not contain link to") > -1:
            pass
        else:
            self.fail("Should not propose similar author names box.")
        return

class WebSearchSearchEnginePythonAPITest(InvenioTestCase):
    """Check typical search engine Python API calls on the demo data."""

    def test_search_engine_python_api_for_failed_query(self):
        """websearch - search engine Python API for failed query"""
        from invenio.search_engine import perform_request_search
        self.assertEqual([],
                         perform_request_search(p='aoeuidhtns'))

    def test_search_engine_python_api_for_successful_query(self):
        """websearch - search engine Python API for successful query"""
        from invenio.search_engine import perform_request_search
        self.assertEqual([8, 9, 10, 11, 12, 13, 14, 15, 16, 17, 18, 47],
                         perform_request_search(p='ellis'))

    def test_search_engine_python_api_for_successful_query_format_intbitset(self):
        """websearch - search engine Python API for successful query, output format intbitset"""
        self.assertEqual(intbitset([8, 9, 10, 11, 12, 13, 14, 15, 16, 17, 18, 47]),
                         perform_request_search(p='ellis', of='intbitset'))

    def test_search_engine_web_api_ignore_paging_parameter(self):
        """websearch - search engine Python API for successful query, ignore paging parameters"""
        from invenio.search_engine import perform_request_search
        self.assertEqual([8, 9, 10, 11, 12, 13, 14, 15, 16, 17, 18, 47],
                         perform_request_search(p='ellis', rg=5, jrec=3))

    def test_search_engine_python_api_respect_sorting_parameter(self):
        """websearch - search engine Python API for successful query, respect sorting parameters"""
        from invenio.search_engine import perform_request_search
        self.assertEqual([77, 84, 85],
                         perform_request_search(p='klebanov'))
        self.assertEqual([77, 85, 84],
                         perform_request_search(p='klebanov', sf='909C4v'))

    def test_search_engine_python_api_respect_ranking_parameter(self):
        """websearch - search engine Python API for successful query, respect ranking parameters"""
        from invenio.search_engine import perform_request_search
        self.assertEqual([77, 84, 85],
                         perform_request_search(p='klebanov'))
        self.assertEqual([85, 77, 84],
                         perform_request_search(p='klebanov', rm='citation'))

    def test_search_engine_python_api_for_existing_record(self):
        """websearch - search engine Python API for existing record"""
        from invenio.search_engine import perform_request_search
        self.assertEqual([8],
                         perform_request_search(recid=8))

    def test_search_engine_python_api_for_existing_record_format_intbitset(self):
        """websearch - search engine Python API for existing record, output format intbitset"""
        self.assertEqual(intbitset([8]),
                         perform_request_search(recid=8, of='intbitset'))

    def test_search_engine_python_api_for_nonexisting_record(self):
        """websearch - search engine Python API for non-existing record"""
        from invenio.search_engine import perform_request_search
        self.assertEqual([],
                         perform_request_search(recid=16777215))

    def test_search_engine_python_api_for_nonexisting_record_format_intbitset(self):
        """websearch - search engine Python API for non-existing record, output format intbitset"""
        self.assertEqual(intbitset(),
                         perform_request_search(recid=16777215, of='intbitset'))

    def test_search_engine_python_api_for_nonexisting_collection(self):
        """websearch - search engine Python API for non-existing collection"""
        from invenio.search_engine import perform_request_search
        self.assertEqual([],
                         perform_request_search(c='Foo'))

    def test_search_engine_python_api_for_range_of_records(self):
        """websearch - search engine Python API for range of records"""
        from invenio.search_engine import perform_request_search
        self.assertEqual([1, 2, 3, 4, 5, 6, 7, 8, 9],
                         perform_request_search(recid=1, recidb=10))

    def test_search_engine_python_api_ranked_by_citation(self):
        """websearch - search engine Python API for citation ranking"""
        from invenio.search_engine import perform_request_search
        self.assertEqual([82, 83, 87, 89],
                perform_request_search(p='recid:81', rm='citation'))

    def test_search_engine_python_api_textmarc_full(self):
        """websearch - search engine Python API for Text MARC output, full"""
        from invenio.search_engine import perform_request_search
        from invenio.search_engine_utils import get_fieldvalues
        import cStringIO
        tmp = cStringIO.StringIO()
        perform_request_search(req=tmp, p='higgs', of='tm')
        out = tmp.getvalue()
        tmp.close()
        self.assertEqual(out, """\
000000107 001__ 107
000000107 003__ SzGeCERN
000000107 005__ %(rec_107_rev)s
000000107 035__ $$9SPIRES$$a4066995
000000107 037__ $$aCERN-EP-99-060
000000107 041__ $$aeng
000000107 084__ $$2CERN Library$$aEP-1999-060
000000107 088__ $$9SCAN-9910048
000000107 088__ $$aCERN-L3-175
000000107 110__ $$aCERN. Geneva
000000107 245__ $$aLimits on Higgs boson masses from combining the data of the four LEP experiments at $\sqrt{s} \leq 183 GeV$
000000107 260__ $$c1999
000000107 269__ $$aGeneva$$bCERN$$c26 Apr 1999
000000107 300__ $$a18 p
000000107 490__ $$aALEPH Papers
000000107 500__ $$aPreprint not submitted to publication
000000107 65017 $$2SzGeCERN$$aParticle Physics - Experiment
000000107 690C_ $$aCERN
000000107 690C_ $$aPREPRINT
000000107 693__ $$aCERN LEP$$eALEPH
000000107 693__ $$aCERN LEP$$eDELPHI
000000107 693__ $$aCERN LEP$$eL3
000000107 693__ $$aCERN LEP$$eOPAL
000000107 695__ $$9MEDLINE$$asearches Higgs bosons
000000107 697C_ $$aLexiHiggs
000000107 710__ $$5EP
000000107 710__ $$gALEPH Collaboration
000000107 710__ $$gDELPHI Collaboration
000000107 710__ $$gL3 Collaboration
000000107 710__ $$gLEP Working Group for Higgs Boson Searches
000000107 710__ $$gOPAL Collaboration
000000107 901__ $$uCERN
000000107 916__ $$sh$$w199941
000000107 960__ $$a11
000000107 963__ $$aPUBLIC
000000107 970__ $$a000330309CER
000000107 980__ $$aARTICLE
000000085 001__ 85
000000085 003__ SzGeCERN
000000085 005__ %(rec_85_rev)s
000000085 035__ $$a2356302CERCER
000000085 035__ $$9SLAC$$a5423422
000000085 037__ $$ahep-th/0212181
000000085 041__ $$aeng
000000085 100__ $$aGirardello, L$$uINFN$$uUniversita di Milano-Bicocca
000000085 245__ $$a3-D Interacting CFTs and Generalized Higgs Phenomenon in Higher Spin Theories on AdS
000000085 260__ $$c2003
000000085 269__ $$c16 Dec 2002
000000085 300__ $$a8 p
000000085 520__ $$aWe study a duality, recently conjectured by Klebanov and Polyakov, between higher-spin theories on AdS_4 and O(N) vector models in 3-d. These theories are free in the UV and interacting in the IR. At the UV fixed point, the O(N) model has an infinite number of higher-spin conserved currents. In the IR, these currents are no longer conserved for spin s>2. In this paper, we show that the dual interpretation of this fact is that all fields of spin s>2 in AdS_4 become massive by a Higgs mechanism, that leaves the spin-2 field massless. We identify the Higgs field and show how it relates to the RG flow connecting the two CFTs, which is induced by a double trace deformation.
000000085 65017 $$2SzGeCERN$$aParticle Physics - Theory
000000085 690C_ $$aARTICLE
000000085 695__ $$9LANL EDS$$aHigh Energy Physics - Theory
000000085 700__ $$aPorrati, Massimo
000000085 700__ $$aZaffaroni, A
000000085 8564_ $$u%(siteurl)s/record/85/files/0212181.pdf
000000085 8564_ $$u%(siteurl)s/record/85/files/0212181.ps.gz
000000085 859__ $$falberto.zaffaroni@mib.infn.it
000000085 909C4 $$c289-293$$pPhys. Lett. B$$v561$$y2003
000000085 916__ $$sn$$w200251
000000085 960__ $$a13
000000085 961__ $$c20060823$$h0007$$lCER01$$x20021217
000000085 963__ $$aPUBLIC
000000085 970__ $$a002356302CER
000000085 980__ $$aARTICLE
000000085 999C5 $$mD. Francia and A. Sagnotti,$$o[1]$$rhep-th/0207002$$sPhys. Lett. B 543 (2002) 303
000000085 999C5 $$mP. Haggi-Mani and B. Sundborg,$$o[1]$$rhep-th/0002189$$sJ. High Energy Phys. 0004 (2000) 031
000000085 999C5 $$mB. Sundborg,$$o[1]$$rhep-th/0103247$$sNucl. Phys. B, Proc. Suppl. 102 (2001) 113
000000085 999C5 $$mE. Sezgin and P. Sundell,$$o[1]$$rhep-th/0105001$$sJ. High Energy Phys. 0109 (2001) 036
000000085 999C5 $$mA. Mikhailov,$$o[1]$$rhep-th/0201019
000000085 999C5 $$mE. Sezgin and P. Sundell,$$o[1]$$rhep-th/0205131$$sNucl. Phys. B 644 (2002) 303
000000085 999C5 $$mE. Sezgin and P. Sundell,$$o[1]$$rhep-th/0205132$$sJ. High Energy Phys. 0207 (2002) 055
000000085 999C5 $$mJ. Engquist, E. Sezgin and P. Sundell,$$o[1]$$rhep-th/0207101$$sClass. Quantum Gravity 19 (2002) 6175
000000085 999C5 $$mM. A. Vasiliev,$$o[1]$$rhep-th/9611024$$sInt. J. Mod. Phys. D 5 (1996) 763
000000085 999C5 $$mD. Anselmi,$$o[1]$$rhep-th/9808004$$sNucl. Phys. B 541 (1999) 323
000000085 999C5 $$mD. Anselmi,$$o[1]$$rhep-th/9906167$$sClass. Quantum Gravity 17 (2000) 1383
000000085 999C5 $$mE. S. Fradkin and M. A. Vasiliev,$$o[2]$$sNucl. Phys. B 291 (1987) 141
000000085 999C5 $$mE. S. Fradkin and M. A. Vasiliev,$$o[2]$$sPhys. Lett. B 189 (1987) 89
000000085 999C5 $$mI. R. Klebanov and A. M. Polyakov,$$o[3]$$rhep-th/0210114$$sPhys. Lett. B 550 (2002) 213
000000085 999C5 $$mM. A. Vasiliev,$$o[4]$$rhep-th/9910096
000000085 999C5 $$mT. Leonhardt, A. Meziane and W. Ruhl,$$o[5]$$rhep-th/0211092
000000085 999C5 $$mO. Aharony, M. Berkooz and E. Silverstein,$$o[6]$$rhep-th/0105309$$sJ. High Energy Phys. 0108 (2001) 006
000000085 999C5 $$mE. Witten,$$o[7]$$rhep-th/0112258
000000085 999C5 $$mM. Berkooz, A. Sever and A. Shomer$$o[8]$$rhep-th/0112264$$sJ. High Energy Phys. 0205 (2002) 034
000000085 999C5 $$mS. S. Gubser and I. Mitra,$$o[9]$$rhep-th/0210093
000000085 999C5 $$mS. S. Gubser and I. R. Klebanov,$$o[10]$$rhep-th/0212138
000000085 999C5 $$mM. Porrati,$$o[11]$$rhep-th/0112166$$sJ. High Energy Phys. 0204 (2002) 058
000000085 999C5 $$mK. G. Wilson and J. B. Kogut,$$o[12]$$sPhys. Rep. 12 (1974) 75
000000085 999C5 $$mI. R. Klebanov and E. Witten,$$o[13]$$rhep-th/9905104$$sNucl. Phys. B 556 (1999) 89
000000085 999C5 $$mW. Heidenreich,$$o[14]$$sJ. Math. Phys. 22 (1981) 1566
000000085 999C5 $$mD. Anselmi,$$o[15]$$rhep-th/0210123
000000001 001__ 1
000000001 005__ %(rec_1_rev)s
000000001 037__ $$aCERN-EX-0106015
000000001 100__ $$aPhotolab
000000001 245__ $$aALEPH experiment: Candidate of Higgs boson production
000000001 246_1 $$aExpérience ALEPH: Candidat de la production d'un boson Higgs
000000001 260__ $$c14 06 2000
000000001 340__ $$aFILM
000000001 520__ $$aCandidate for the associated production of the Higgs boson and Z boson. Both, the Higgs and Z boson decay into 2 jets each. The green and the yellow jets belong to the Higgs boson. They represent the fragmentation of a bottom andanti-bottom quark. The red and the blue jets stem from the decay of the Z boson into a quark anti-quark pair. Left: View of the event along the beam axis. Bottom right: Zoom around the interaction point at the centre showing detailsof the fragmentation of the bottom and anti-bottom quarks. As expected for b quarks, in each jet the decay of a long-lived B meson is visible. Top right: "World map" showing the spatial distribution of the jets in the event.
000000001 65017 $$2SzGeCERN$$aExperiments and Tracks
000000001 6531_ $$aLEP
000000001 8560_ $$fneil.calder@cern.ch
000000001 8564_ $$u%(siteurl)s/record/1/files/0106015_01.jpg
000000001 8564_ $$u%(siteurl)s/record/1/files/0106015_01.gif?subformat=icon$$xicon
000000001 909C0 $$o0003717PHOPHO
000000001 909C0 $$y2000
000000001 909C0 $$b81
000000001 909C1 $$c2001-06-14$$l50$$m2001-08-27$$oCM
000000001 909CP $$pBldg. 2
000000001 909CP $$rCalder, N
000000001 909CS $$sn$$w200231
000000001 980__ $$aPICTURE
""" % {'siteurl': CFG_SITE_URL,
       'rec_1_rev': get_fieldvalues(1, '005__')[0],
       'rec_85_rev': get_fieldvalues(85, '005__')[0],
       'rec_107_rev': get_fieldvalues(107, '005__')[0]})

    def test_search_engine_python_api_textmarc_field_filtered(self):
        """websearch - search engine Python API for Text MARC output, field-filtered"""
        from invenio.search_engine import perform_request_search
        import cStringIO
        tmp = cStringIO.StringIO()
        perform_request_search(req=tmp, p='higgs', of='tm', ot=['100', '700'])
        out = tmp.getvalue()
        tmp.close()
        self.assertEqual(out, """\
000000085 100__ $$aGirardello, L$$uINFN$$uUniversita di Milano-Bicocca
000000085 700__ $$aPorrati, Massimo
000000085 700__ $$aZaffaroni, A
000000001 100__ $$aPhotolab
""")

    def test_search_engine_python_api_for_intersect_results_with_one_collrec(self):
        """websearch - search engine Python API for intersect results with one collrec"""
        from invenio.intbitset import intbitset
        from invenio.search_engine import intersect_results_with_collrecs
        self.assertEqual({'Books & Reports': intbitset([19, 20, 21, 22, 23, 24, 25, 26, 27, 28, 29, 30, 31, 32, 33, 34])},
                         intersect_results_with_collrecs(None, intbitset(range(0,110)), ['Books & Reports'], 0, 'id', 0, 'en', False))

    def test_search_engine_python_api_for_intersect_results_with_several_collrecs(self):
        """websearch - search engine Python API for intersect results with several collrecs"""
        from invenio.intbitset import intbitset
        from invenio.search_engine import intersect_results_with_collrecs
        self.assertEqual({'Books': intbitset([21, 22, 23, 24, 25, 26, 27, 28, 29, 30, 31, 32, 33, 34]),
                          'Reports': intbitset([19, 20]),
                          'Theses': intbitset([35, 36, 37, 38, 39, 40, 41, 42, 105])},
                         intersect_results_with_collrecs(None, intbitset(range(0,110)), ['Books', 'Theses', 'Reports'], 0, 'id', 0, 'en', False))

    def test_search_engine_python_api_textmarc_field_filtered_hidden_guest(self):
        """websearch - search engine Python API for Text MARC output, field-filtered, hidden field, no guest access"""
        from invenio.search_engine import perform_request_search
        import cStringIO
        tmp = cStringIO.StringIO()
        perform_request_search(req=tmp, p='higgs', of='tm', ot=['100', '595'])
        out = tmp.getvalue()
        tmp.close()
        self.assertEqual(out, """\
000000085 100__ $$aGirardello, L$$uINFN$$uUniversita di Milano-Bicocca
000000001 100__ $$aPhotolab
""")

    def test_search_engine_python_api_xmlmarc_full(self):
        """websearch - search engine Python API for XMLMARC output, full"""
        from invenio.search_engine import perform_request_search
        from invenio.search_engine_utils import get_fieldvalues
        import cStringIO
        tmp = cStringIO.StringIO()
        perform_request_search(req=tmp, p='higgs', of='xm')
        out = tmp.getvalue()
        tmp.close()
        self.assertEqual(out, """\
<!-- Search-Engine-Total-Number-Of-Results: 3 -->
<collection xmlns="http://www.loc.gov/MARC21/slim">
<record>
  <controlfield tag="001">107</controlfield>
  <controlfield tag="003">SzGeCERN</controlfield>
  <controlfield tag="005">%(rec_107_rev)s</controlfield>
  <datafield tag="035" ind1=" " ind2=" ">
    <subfield code="9">SPIRES</subfield>
    <subfield code="a">4066995</subfield>
  </datafield>
  <datafield tag="037" ind1=" " ind2=" ">
    <subfield code="a">CERN-EP-99-060</subfield>
  </datafield>
  <datafield tag="041" ind1=" " ind2=" ">
    <subfield code="a">eng</subfield>
  </datafield>
  <datafield tag="084" ind1=" " ind2=" ">
    <subfield code="2">CERN Library</subfield>
    <subfield code="a">EP-1999-060</subfield>
  </datafield>
  <datafield tag="088" ind1=" " ind2=" ">
    <subfield code="9">SCAN-9910048</subfield>
  </datafield>
  <datafield tag="088" ind1=" " ind2=" ">
    <subfield code="a">CERN-L3-175</subfield>
  </datafield>
  <datafield tag="110" ind1=" " ind2=" ">
    <subfield code="a">CERN. Geneva</subfield>
  </datafield>
  <datafield tag="245" ind1=" " ind2=" ">
    <subfield code="a">Limits on Higgs boson masses from combining the data of the four LEP experiments at $\sqrt{s} \leq 183 GeV$</subfield>
  </datafield>
  <datafield tag="260" ind1=" " ind2=" ">
    <subfield code="c">1999</subfield>
  </datafield>
  <datafield tag="269" ind1=" " ind2=" ">
    <subfield code="a">Geneva</subfield>
    <subfield code="b">CERN</subfield>
    <subfield code="c">26 Apr 1999</subfield>
  </datafield>
  <datafield tag="300" ind1=" " ind2=" ">
    <subfield code="a">18 p</subfield>
  </datafield>
  <datafield tag="490" ind1=" " ind2=" ">
    <subfield code="a">ALEPH Papers</subfield>
  </datafield>
  <datafield tag="500" ind1=" " ind2=" ">
    <subfield code="a">Preprint not submitted to publication</subfield>
  </datafield>
  <datafield tag="650" ind1="1" ind2="7">
    <subfield code="2">SzGeCERN</subfield>
    <subfield code="a">Particle Physics - Experiment</subfield>
  </datafield>
  <datafield tag="690" ind1="C" ind2=" ">
    <subfield code="a">CERN</subfield>
  </datafield>
  <datafield tag="690" ind1="C" ind2=" ">
    <subfield code="a">PREPRINT</subfield>
  </datafield>
  <datafield tag="693" ind1=" " ind2=" ">
    <subfield code="a">CERN LEP</subfield>
    <subfield code="e">ALEPH</subfield>
  </datafield>
  <datafield tag="693" ind1=" " ind2=" ">
    <subfield code="a">CERN LEP</subfield>
    <subfield code="e">DELPHI</subfield>
  </datafield>
  <datafield tag="693" ind1=" " ind2=" ">
    <subfield code="a">CERN LEP</subfield>
    <subfield code="e">L3</subfield>
  </datafield>
  <datafield tag="693" ind1=" " ind2=" ">
    <subfield code="a">CERN LEP</subfield>
    <subfield code="e">OPAL</subfield>
  </datafield>
  <datafield tag="695" ind1=" " ind2=" ">
    <subfield code="9">MEDLINE</subfield>
    <subfield code="a">searches Higgs bosons</subfield>
  </datafield>
  <datafield tag="697" ind1="C" ind2=" ">
    <subfield code="a">LexiHiggs</subfield>
  </datafield>
  <datafield tag="710" ind1=" " ind2=" ">
    <subfield code="5">EP</subfield>
  </datafield>
  <datafield tag="710" ind1=" " ind2=" ">
    <subfield code="g">ALEPH Collaboration</subfield>
  </datafield>
  <datafield tag="710" ind1=" " ind2=" ">
    <subfield code="g">DELPHI Collaboration</subfield>
  </datafield>
  <datafield tag="710" ind1=" " ind2=" ">
    <subfield code="g">L3 Collaboration</subfield>
  </datafield>
  <datafield tag="710" ind1=" " ind2=" ">
    <subfield code="g">LEP Working Group for Higgs Boson Searches</subfield>
  </datafield>
  <datafield tag="710" ind1=" " ind2=" ">
    <subfield code="g">OPAL Collaboration</subfield>
  </datafield>
  <datafield tag="901" ind1=" " ind2=" ">
    <subfield code="u">CERN</subfield>
  </datafield>
  <datafield tag="916" ind1=" " ind2=" ">
    <subfield code="s">h</subfield>
    <subfield code="w">199941</subfield>
  </datafield>
  <datafield tag="960" ind1=" " ind2=" ">
    <subfield code="a">11</subfield>
  </datafield>
  <datafield tag="963" ind1=" " ind2=" ">
    <subfield code="a">PUBLIC</subfield>
  </datafield>
  <datafield tag="970" ind1=" " ind2=" ">
    <subfield code="a">000330309CER</subfield>
  </datafield>
  <datafield tag="980" ind1=" " ind2=" ">
    <subfield code="a">ARTICLE</subfield>
  </datafield>
</record>
<record>
  <controlfield tag="001">85</controlfield>
  <controlfield tag="003">SzGeCERN</controlfield>
  <controlfield tag="005">%(rec_85_rev)s</controlfield>
  <datafield tag="035" ind1=" " ind2=" ">
    <subfield code="a">2356302CERCER</subfield>
  </datafield>
  <datafield tag="035" ind1=" " ind2=" ">
    <subfield code="9">SLAC</subfield>
    <subfield code="a">5423422</subfield>
  </datafield>
  <datafield tag="037" ind1=" " ind2=" ">
    <subfield code="a">hep-th/0212181</subfield>
  </datafield>
  <datafield tag="041" ind1=" " ind2=" ">
    <subfield code="a">eng</subfield>
  </datafield>
  <datafield tag="100" ind1=" " ind2=" ">
    <subfield code="a">Girardello, L</subfield>
    <subfield code="u">INFN</subfield>
    <subfield code="u">Universita di Milano-Bicocca</subfield>
  </datafield>
  <datafield tag="245" ind1=" " ind2=" ">
    <subfield code="a">3-D Interacting CFTs and Generalized Higgs Phenomenon in Higher Spin Theories on AdS</subfield>
  </datafield>
  <datafield tag="260" ind1=" " ind2=" ">
    <subfield code="c">2003</subfield>
  </datafield>
  <datafield tag="269" ind1=" " ind2=" ">
    <subfield code="c">16 Dec 2002</subfield>
  </datafield>
  <datafield tag="300" ind1=" " ind2=" ">
    <subfield code="a">8 p</subfield>
  </datafield>
  <datafield tag="520" ind1=" " ind2=" ">
    <subfield code="a">We study a duality, recently conjectured by Klebanov and Polyakov, between higher-spin theories on AdS_4 and O(N) vector models in 3-d. These theories are free in the UV and interacting in the IR. At the UV fixed point, the O(N) model has an infinite number of higher-spin conserved currents. In the IR, these currents are no longer conserved for spin s>2. In this paper, we show that the dual interpretation of this fact is that all fields of spin s>2 in AdS_4 become massive by a Higgs mechanism, that leaves the spin-2 field massless. We identify the Higgs field and show how it relates to the RG flow connecting the two CFTs, which is induced by a double trace deformation.</subfield>
  </datafield>
  <datafield tag="650" ind1="1" ind2="7">
    <subfield code="2">SzGeCERN</subfield>
    <subfield code="a">Particle Physics - Theory</subfield>
  </datafield>
  <datafield tag="690" ind1="C" ind2=" ">
    <subfield code="a">ARTICLE</subfield>
  </datafield>
  <datafield tag="695" ind1=" " ind2=" ">
    <subfield code="9">LANL EDS</subfield>
    <subfield code="a">High Energy Physics - Theory</subfield>
  </datafield>
  <datafield tag="700" ind1=" " ind2=" ">
    <subfield code="a">Porrati, Massimo</subfield>
  </datafield>
  <datafield tag="700" ind1=" " ind2=" ">
    <subfield code="a">Zaffaroni, A</subfield>
  </datafield>
  <datafield tag="856" ind1="4" ind2=" ">
    <subfield code="u">%(siteurl)s/record/85/files/0212181.pdf</subfield>
  </datafield>
  <datafield tag="856" ind1="4" ind2=" ">
    <subfield code="u">%(siteurl)s/record/85/files/0212181.ps.gz</subfield>
  </datafield>
  <datafield tag="909" ind1="C" ind2="4">
    <subfield code="c">289-293</subfield>
    <subfield code="p">Phys. Lett. B</subfield>
    <subfield code="v">561</subfield>
    <subfield code="y">2003</subfield>
  </datafield>
  <datafield tag="859" ind1=" " ind2=" ">
    <subfield code="f">alberto.zaffaroni@mib.infn.it</subfield>
  </datafield>
  <datafield tag="916" ind1=" " ind2=" ">
    <subfield code="s">n</subfield>
    <subfield code="w">200251</subfield>
  </datafield>
  <datafield tag="960" ind1=" " ind2=" ">
    <subfield code="a">13</subfield>
  </datafield>
  <datafield tag="961" ind1=" " ind2=" ">
    <subfield code="c">20060823</subfield>
    <subfield code="h">0007</subfield>
    <subfield code="l">CER01</subfield>
    <subfield code="x">20021217</subfield>
  </datafield>
  <datafield tag="963" ind1=" " ind2=" ">
    <subfield code="a">PUBLIC</subfield>
  </datafield>
  <datafield tag="970" ind1=" " ind2=" ">
    <subfield code="a">002356302CER</subfield>
  </datafield>
  <datafield tag="980" ind1=" " ind2=" ">
    <subfield code="a">ARTICLE</subfield>
  </datafield>
  <datafield tag="999" ind1="C" ind2="5">
    <subfield code="o">[1]</subfield>
    <subfield code="m">D. Francia and A. Sagnotti,</subfield>
    <subfield code="s">Phys. Lett. B 543 (2002) 303</subfield>
    <subfield code="r">hep-th/0207002</subfield>
  </datafield>
  <datafield tag="999" ind1="C" ind2="5">
    <subfield code="o">[1]</subfield>
    <subfield code="m">P. Haggi-Mani and B. Sundborg,</subfield>
    <subfield code="s">J. High Energy Phys. 0004 (2000) 031</subfield>
    <subfield code="r">hep-th/0002189</subfield>
  </datafield>
  <datafield tag="999" ind1="C" ind2="5">
    <subfield code="o">[1]</subfield>
    <subfield code="m">B. Sundborg,</subfield>
    <subfield code="s">Nucl. Phys. B, Proc. Suppl. 102 (2001) 113</subfield>
    <subfield code="r">hep-th/0103247</subfield>
  </datafield>
  <datafield tag="999" ind1="C" ind2="5">
    <subfield code="o">[1]</subfield>
    <subfield code="m">E. Sezgin and P. Sundell,</subfield>
    <subfield code="s">J. High Energy Phys. 0109 (2001) 036</subfield>
    <subfield code="r">hep-th/0105001</subfield>
  </datafield>
  <datafield tag="999" ind1="C" ind2="5">
    <subfield code="o">[1]</subfield>
    <subfield code="m">A. Mikhailov,</subfield>
    <subfield code="r">hep-th/0201019</subfield>
  </datafield>
  <datafield tag="999" ind1="C" ind2="5">
    <subfield code="o">[1]</subfield>
    <subfield code="m">E. Sezgin and P. Sundell,</subfield>
    <subfield code="s">Nucl. Phys. B 644 (2002) 303</subfield>
    <subfield code="r">hep-th/0205131</subfield>
  </datafield>
  <datafield tag="999" ind1="C" ind2="5">
    <subfield code="o">[1]</subfield>
    <subfield code="m">E. Sezgin and P. Sundell,</subfield>
    <subfield code="s">J. High Energy Phys. 0207 (2002) 055</subfield>
    <subfield code="r">hep-th/0205132</subfield>
  </datafield>
  <datafield tag="999" ind1="C" ind2="5">
    <subfield code="o">[1]</subfield>
    <subfield code="m">J. Engquist, E. Sezgin and P. Sundell,</subfield>
    <subfield code="s">Class. Quantum Gravity 19 (2002) 6175</subfield>
    <subfield code="r">hep-th/0207101</subfield>
  </datafield>
  <datafield tag="999" ind1="C" ind2="5">
    <subfield code="o">[1]</subfield>
    <subfield code="m">M. A. Vasiliev,</subfield>
    <subfield code="s">Int. J. Mod. Phys. D 5 (1996) 763</subfield>
    <subfield code="r">hep-th/9611024</subfield>
  </datafield>
  <datafield tag="999" ind1="C" ind2="5">
    <subfield code="o">[1]</subfield>
    <subfield code="m">D. Anselmi,</subfield>
    <subfield code="s">Nucl. Phys. B 541 (1999) 323</subfield>
    <subfield code="r">hep-th/9808004</subfield>
  </datafield>
  <datafield tag="999" ind1="C" ind2="5">
    <subfield code="o">[1]</subfield>
    <subfield code="m">D. Anselmi,</subfield>
    <subfield code="s">Class. Quantum Gravity 17 (2000) 1383</subfield>
    <subfield code="r">hep-th/9906167</subfield>
  </datafield>
  <datafield tag="999" ind1="C" ind2="5">
    <subfield code="o">[2]</subfield>
    <subfield code="m">E. S. Fradkin and M. A. Vasiliev,</subfield>
    <subfield code="s">Nucl. Phys. B 291 (1987) 141</subfield>
  </datafield>
  <datafield tag="999" ind1="C" ind2="5">
    <subfield code="o">[2]</subfield>
    <subfield code="m">E. S. Fradkin and M. A. Vasiliev,</subfield>
    <subfield code="s">Phys. Lett. B 189 (1987) 89</subfield>
  </datafield>
  <datafield tag="999" ind1="C" ind2="5">
    <subfield code="o">[3]</subfield>
    <subfield code="m">I. R. Klebanov and A. M. Polyakov,</subfield>
    <subfield code="s">Phys. Lett. B 550 (2002) 213</subfield>
    <subfield code="r">hep-th/0210114</subfield>
  </datafield>
  <datafield tag="999" ind1="C" ind2="5">
    <subfield code="o">[4]</subfield>
    <subfield code="m">M. A. Vasiliev,</subfield>
    <subfield code="r">hep-th/9910096</subfield>
  </datafield>
  <datafield tag="999" ind1="C" ind2="5">
    <subfield code="o">[5]</subfield>
    <subfield code="m">T. Leonhardt, A. Meziane and W. Ruhl,</subfield>
    <subfield code="r">hep-th/0211092</subfield>
  </datafield>
  <datafield tag="999" ind1="C" ind2="5">
    <subfield code="o">[6]</subfield>
    <subfield code="m">O. Aharony, M. Berkooz and E. Silverstein,</subfield>
    <subfield code="s">J. High Energy Phys. 0108 (2001) 006</subfield>
    <subfield code="r">hep-th/0105309</subfield>
  </datafield>
  <datafield tag="999" ind1="C" ind2="5">
    <subfield code="o">[7]</subfield>
    <subfield code="m">E. Witten,</subfield>
    <subfield code="r">hep-th/0112258</subfield>
  </datafield>
  <datafield tag="999" ind1="C" ind2="5">
    <subfield code="o">[8]</subfield>
    <subfield code="m">M. Berkooz, A. Sever and A. Shomer</subfield>
    <subfield code="s">J. High Energy Phys. 0205 (2002) 034</subfield>
    <subfield code="r">hep-th/0112264</subfield>
  </datafield>
  <datafield tag="999" ind1="C" ind2="5">
    <subfield code="o">[9]</subfield>
    <subfield code="m">S. S. Gubser and I. Mitra,</subfield>
    <subfield code="r">hep-th/0210093</subfield>
  </datafield>
  <datafield tag="999" ind1="C" ind2="5">
    <subfield code="o">[10]</subfield>
    <subfield code="m">S. S. Gubser and I. R. Klebanov,</subfield>
    <subfield code="r">hep-th/0212138</subfield>
  </datafield>
  <datafield tag="999" ind1="C" ind2="5">
    <subfield code="o">[11]</subfield>
    <subfield code="m">M. Porrati,</subfield>
    <subfield code="s">J. High Energy Phys. 0204 (2002) 058</subfield>
    <subfield code="r">hep-th/0112166</subfield>
  </datafield>
  <datafield tag="999" ind1="C" ind2="5">
    <subfield code="o">[12]</subfield>
    <subfield code="m">K. G. Wilson and J. B. Kogut,</subfield>
    <subfield code="s">Phys. Rep. 12 (1974) 75</subfield>
  </datafield>
  <datafield tag="999" ind1="C" ind2="5">
    <subfield code="o">[13]</subfield>
    <subfield code="m">I. R. Klebanov and E. Witten,</subfield>
    <subfield code="s">Nucl. Phys. B 556 (1999) 89</subfield>
    <subfield code="r">hep-th/9905104</subfield>
  </datafield>
  <datafield tag="999" ind1="C" ind2="5">
    <subfield code="o">[14]</subfield>
    <subfield code="m">W. Heidenreich,</subfield>
    <subfield code="s">J. Math. Phys. 22 (1981) 1566</subfield>
  </datafield>
  <datafield tag="999" ind1="C" ind2="5">
    <subfield code="o">[15]</subfield>
    <subfield code="m">D. Anselmi,</subfield>
    <subfield code="r">hep-th/0210123</subfield>
  </datafield>
</record>
<record>
  <controlfield tag="001">1</controlfield>
  <controlfield tag="005">%(rec_1_rev)s</controlfield>
  <datafield tag="037" ind1=" " ind2=" ">
    <subfield code="a">CERN-EX-0106015</subfield>
  </datafield>
  <datafield tag="100" ind1=" " ind2=" ">
    <subfield code="a">Photolab</subfield>
  </datafield>
  <datafield tag="245" ind1=" " ind2=" ">
    <subfield code="a">ALEPH experiment: Candidate of Higgs boson production</subfield>
  </datafield>
  <datafield tag="246" ind1=" " ind2="1">
    <subfield code="a">Expérience ALEPH: Candidat de la production d'un boson Higgs</subfield>
  </datafield>
  <datafield tag="260" ind1=" " ind2=" ">
    <subfield code="c">14 06 2000</subfield>
  </datafield>
  <datafield tag="340" ind1=" " ind2=" ">
    <subfield code="a">FILM</subfield>
  </datafield>
  <datafield tag="520" ind1=" " ind2=" ">
    <subfield code="a">Candidate for the associated production of the Higgs boson and Z boson. Both, the Higgs and Z boson decay into 2 jets each. The green and the yellow jets belong to the Higgs boson. They represent the fragmentation of a bottom andanti-bottom quark. The red and the blue jets stem from the decay of the Z boson into a quark anti-quark pair. Left: View of the event along the beam axis. Bottom right: Zoom around the interaction point at the centre showing detailsof the fragmentation of the bottom and anti-bottom quarks. As expected for b quarks, in each jet the decay of a long-lived B meson is visible. Top right: "World map" showing the spatial distribution of the jets in the event.</subfield>
  </datafield>
  <datafield tag="650" ind1="1" ind2="7">
    <subfield code="2">SzGeCERN</subfield>
    <subfield code="a">Experiments and Tracks</subfield>
  </datafield>
  <datafield tag="653" ind1="1" ind2=" ">
    <subfield code="a">LEP</subfield>
  </datafield>
  <datafield tag="856" ind1="0" ind2=" ">
    <subfield code="f">neil.calder@cern.ch</subfield>
  </datafield>
  <datafield tag="856" ind1="4" ind2=" ">
    <subfield code="u">%(siteurl)s/record/1/files/0106015_01.jpg</subfield>
  </datafield>
  <datafield tag="856" ind1="4" ind2=" ">
    <subfield code="u">%(siteurl)s/record/1/files/0106015_01.gif?subformat=icon</subfield>
    <subfield code="x">icon</subfield>
  </datafield>
  <datafield tag="909" ind1="C" ind2="0">
    <subfield code="o">0003717PHOPHO</subfield>
  </datafield>
  <datafield tag="909" ind1="C" ind2="0">
    <subfield code="y">2000</subfield>
  </datafield>
  <datafield tag="909" ind1="C" ind2="0">
    <subfield code="b">81</subfield>
  </datafield>
  <datafield tag="909" ind1="C" ind2="1">
    <subfield code="c">2001-06-14</subfield>
    <subfield code="l">50</subfield>
    <subfield code="m">2001-08-27</subfield>
    <subfield code="o">CM</subfield>
  </datafield>
  <datafield tag="909" ind1="C" ind2="P">
    <subfield code="p">Bldg. 2</subfield>
  </datafield>
  <datafield tag="909" ind1="C" ind2="P">
    <subfield code="r">Calder, N</subfield>
  </datafield>
  <datafield tag="909" ind1="C" ind2="S">
    <subfield code="s">n</subfield>
    <subfield code="w">200231</subfield>
  </datafield>
  <datafield tag="980" ind1=" " ind2=" ">
    <subfield code="a">PICTURE</subfield>
  </datafield>
</record>
</collection>""" % {'siteurl': CFG_SITE_URL,
                    'rec_1_rev': get_fieldvalues(1, '005__')[0],
                    'rec_85_rev': get_fieldvalues(85, '005__')[0],
                    'rec_107_rev': get_fieldvalues(107, '005__')[0]})

    def test_search_engine_python_api_xmlmarc_field_filtered(self):
        """websearch - search engine Python API for XMLMARC output, field-filtered"""
        # we are testing example from /help/hacking/search-engine-api
        from invenio.search_engine import perform_request_search
        import cStringIO
        tmp = cStringIO.StringIO()
        perform_request_search(req=tmp, p='higgs', of='xm', ot=['100', '700'])
        out = tmp.getvalue()
        tmp.close()
        self.assertEqual(out, """\
<!-- Search-Engine-Total-Number-Of-Results: 3 -->
<collection xmlns="http://www.loc.gov/MARC21/slim">
<record>
  <controlfield tag="001">107</controlfield>
</record>
<record>
  <controlfield tag="001">85</controlfield>
  <datafield tag="100" ind1=" " ind2=" ">
    <subfield code="a">Girardello, L</subfield>
    <subfield code="u">INFN</subfield>
    <subfield code="u">Universita di Milano-Bicocca</subfield>
  </datafield>
  <datafield tag="700" ind1=" " ind2=" ">
    <subfield code="a">Porrati, Massimo</subfield>
  </datafield>
  <datafield tag="700" ind1=" " ind2=" ">
    <subfield code="a">Zaffaroni, A</subfield>
  </datafield>
</record>
<record>
  <controlfield tag="001">1</controlfield>
  <datafield tag="100" ind1=" " ind2=" ">
    <subfield code="a">Photolab</subfield>
  </datafield>
</record>

</collection>""")

    def test_search_engine_python_api_xmlmarc_field_filtered_hidden_guest(self):
        """websearch - search engine Python API for XMLMARC output, field-filtered, hidden field, no guest access"""
        # we are testing example from /help/hacking/search-engine-api
        from invenio.search_engine import perform_request_search
        import cStringIO
        tmp = cStringIO.StringIO()
        perform_request_search(req=tmp, p='higgs', of='xm', ot=['100', '595'])
        out = tmp.getvalue()
        tmp.close()
        self.assertEqual(out, """\
<!-- Search-Engine-Total-Number-Of-Results: 3 -->
<collection xmlns="http://www.loc.gov/MARC21/slim">
<record>
  <controlfield tag="001">107</controlfield>
</record>
<record>
  <controlfield tag="001">85</controlfield>
  <datafield tag="100" ind1=" " ind2=" ">
    <subfield code="a">Girardello, L</subfield>
    <subfield code="u">INFN</subfield>
    <subfield code="u">Universita di Milano-Bicocca</subfield>
  </datafield>
</record>
<record>
  <controlfield tag="001">1</controlfield>
  <datafield tag="100" ind1=" " ind2=" ">
    <subfield code="a">Photolab</subfield>
  </datafield>
</record>

</collection>""")

<<<<<<< HEAD
class WebSearchSearchEngineWebAPITest(InvenioTestCase):
=======

    def test_search_engine_python_api_long_author_with_quotes(self):
        """websearch - search engine Python API for p=author:"Abbot, R B"'""" \
        """this test was written along with a bug report, needs fixing."""
        self.assertEqual([16], perform_request_search(p='author:"Abbott, R B"'))

class WebSearchSearchEngineWebAPITest(unittest.TestCase):
>>>>>>> 76638fd1
    """Check typical search engine Web API calls on the demo data."""

    def test_search_engine_web_api_for_failed_query(self):
        """websearch - search engine Web API for failed query"""
        self.assertEqual([],
                         test_web_page_content(CFG_SITE_URL + '/search?p=aoeuidhtns&of=id',
                                               expected_text="[]"))

    def test_search_engine_web_api_for_failed_query_format_intbitset(self):
        """websearch - search engine Web API for failed query, output format intbitset"""
        self.assertEqual([],
                         test_web_page_content(CFG_SITE_URL + '/search?p=aoeuidhtns&of=intbitset',
                                               expected_text=intbitset().fastdump()))

    def test_search_engine_web_api_for_successful_query(self):
        """websearch - search engine Web API for successful query"""
        self.assertEqual([],
                         test_web_page_content(CFG_SITE_URL + '/search?p=ellis&of=id',
                                               expected_text="[8, 9, 10, 11, 12, 13, 14, 15, 16, 17, 18, 47]"))

    def test_search_engine_web_api_ignore_paging_parameter(self):
        """websearch - search engine Web API for successful query, ignore paging parameters"""
        self.assertEqual([],
                         test_web_page_content(CFG_SITE_URL + '/search?p=ellis&of=id&rg=5&jrec=3',
                                               expected_text="[8, 9, 10, 11, 12, 13, 14, 15, 16, 17, 18, 47]"))

    def test_search_engine_web_api_respect_sorting_parameter(self):
        """websearch - search engine Web API for successful query, respect sorting parameters"""
        self.assertEqual([],
                         test_web_page_content(CFG_SITE_URL + '/search?p=klebanov&of=id',
                                               expected_text="[84, 85]"))
        self.assertEqual([],
                         test_web_page_content(CFG_SITE_URL + '/search?p=klebanov&of=id',
                                               username="admin",
                                               expected_text="[77, 84, 85]"))
        self.assertEqual([],
                         test_web_page_content(CFG_SITE_URL + '/search?p=klebanov&of=id&sf=909C4v',
                                               expected_text="[85, 84]"))
        self.assertEqual([],
                         test_web_page_content(CFG_SITE_URL + '/search?p=klebanov&of=id&sf=909C4v',
                                               username="admin",
                                               expected_text="[77, 85, 84]"))
        self.assertEqual([],
                         test_web_page_content(CFG_SITE_URL + '/search?p=klebanov&of=intbitset&sf=909C4v',
                                               username="admin",
                                               expected_text=intbitset([77, 84, 85]).fastdump()))

    def test_search_engine_web_api_respect_ranking_parameter(self):
        """websearch - search engine Web API for successful query, respect ranking parameters"""
        self.assertEqual([],
                         test_web_page_content(CFG_SITE_URL + '/search?p=klebanov&of=id',
                                               expected_text="[84, 85]"))
        self.assertEqual([],
                         test_web_page_content(CFG_SITE_URL + '/search?p=klebanov&of=id',
                                               username="admin",
                                               expected_text="[77, 84, 85]"))
        self.assertEqual([],
                         test_web_page_content(CFG_SITE_URL + '/search?p=klebanov&of=id&rm=citation',
                                               expected_text="[85, 84]"))
        self.assertEqual([],
                         test_web_page_content(CFG_SITE_URL + '/search?p=klebanov&of=id&rm=citation',
                                               username="admin",
                                               expected_text="[85, 77, 84]"))
        self.assertEqual([],
                         test_web_page_content(CFG_SITE_URL + '/search?p=klebanov&of=intbitset&rm=citation',
                                               username="admin",
                                               expected_text=intbitset([77, 84, 85]).fastdump()))

    def test_search_engine_web_api_for_existing_record(self):
        """websearch - search engine Web API for existing record"""
        self.assertEqual([],
                         test_web_page_content(CFG_SITE_URL + '/search?recid=8&of=id',
                                               expected_text="[8]"))

    def test_search_engine_web_api_for_nonexisting_record(self):
        """websearch - search engine Web API for non-existing record"""
        self.assertEqual([],
                         test_web_page_content(CFG_SITE_URL + '/search?recid=123456789&of=id',
                                               expected_text="[]"))

    def test_search_engine_web_api_for_nonexisting_collection(self):
        """websearch - search engine Web API for non-existing collection"""
        self.assertEqual([],
                         test_web_page_content(CFG_SITE_URL + '/search?c=Foo&of=id',
                                               expected_text="[]"))

    def test_search_engine_web_api_for_range_of_records(self):
        """websearch - search engine Web API for range of records"""
        self.assertEqual([],
                         test_web_page_content(CFG_SITE_URL + '/search?recid=1&recidb=10&of=id',
                                               expected_text="[1, 2, 3, 4, 5, 6, 7, 8, 9]"))

    def test_search_engine_web_api_ranked_by_citation(self):
        """websearch - search engine Web API for citation ranking"""
        self.assertEqual([],
                         test_web_page_content(CFG_SITE_URL + '/search?p=recid%3A81&rm=citation&of=id',
                                               expected_text="[82, 83, 87, 89]"))

    def test_search_engine_web_api_textmarc_full(self):
        """websearch - search engine Web API for Text MARC output, full"""
        from invenio.search_engine_utils import get_fieldvalues
        self.assertEqual([],
                         test_web_page_content(CFG_SITE_URL + '/search?p=higgs&of=tm',
                                               expected_text="""\
000000107 001__ 107
000000107 003__ SzGeCERN
000000107 005__ %(rec_107_rev)s
000000107 035__ $$9SPIRES$$a4066995
000000107 037__ $$aCERN-EP-99-060
000000107 041__ $$aeng
000000107 084__ $$2CERN Library$$aEP-1999-060
000000107 088__ $$9SCAN-9910048
000000107 088__ $$aCERN-L3-175
000000107 110__ $$aCERN. Geneva
000000107 245__ $$aLimits on Higgs boson masses from combining the data of the four LEP experiments at $\sqrt{s} \leq 183 GeV$
000000107 260__ $$c1999
000000107 269__ $$aGeneva$$bCERN$$c26 Apr 1999
000000107 300__ $$a18 p
000000107 490__ $$aALEPH Papers
000000107 500__ $$aPreprint not submitted to publication
000000107 65017 $$2SzGeCERN$$aParticle Physics - Experiment
000000107 690C_ $$aCERN
000000107 690C_ $$aPREPRINT
000000107 693__ $$aCERN LEP$$eALEPH
000000107 693__ $$aCERN LEP$$eDELPHI
000000107 693__ $$aCERN LEP$$eL3
000000107 693__ $$aCERN LEP$$eOPAL
000000107 695__ $$9MEDLINE$$asearches Higgs bosons
000000107 697C_ $$aLexiHiggs
000000107 710__ $$5EP
000000107 710__ $$gALEPH Collaboration
000000107 710__ $$gDELPHI Collaboration
000000107 710__ $$gL3 Collaboration
000000107 710__ $$gLEP Working Group for Higgs Boson Searches
000000107 710__ $$gOPAL Collaboration
000000107 901__ $$uCERN
000000107 916__ $$sh$$w199941
000000107 960__ $$a11
000000107 963__ $$aPUBLIC
000000107 970__ $$a000330309CER
000000107 980__ $$aARTICLE
000000085 001__ 85
000000085 003__ SzGeCERN
000000085 005__ %(rec_85_rev)s
000000085 035__ $$a2356302CERCER
000000085 035__ $$9SLAC$$a5423422
000000085 037__ $$ahep-th/0212181
000000085 041__ $$aeng
000000085 100__ $$aGirardello, L$$uINFN$$uUniversita di Milano-Bicocca
000000085 245__ $$a3-D Interacting CFTs and Generalized Higgs Phenomenon in Higher Spin Theories on AdS
000000085 260__ $$c2003
000000085 269__ $$c16 Dec 2002
000000085 300__ $$a8 p
000000085 520__ $$aWe study a duality, recently conjectured by Klebanov and Polyakov, between higher-spin theories on AdS_4 and O(N) vector models in 3-d. These theories are free in the UV and interacting in the IR. At the UV fixed point, the O(N) model has an infinite number of higher-spin conserved currents. In the IR, these currents are no longer conserved for spin s>2. In this paper, we show that the dual interpretation of this fact is that all fields of spin s>2 in AdS_4 become massive by a Higgs mechanism, that leaves the spin-2 field massless. We identify the Higgs field and show how it relates to the RG flow connecting the two CFTs, which is induced by a double trace deformation.
000000085 65017 $$2SzGeCERN$$aParticle Physics - Theory
000000085 690C_ $$aARTICLE
000000085 695__ $$9LANL EDS$$aHigh Energy Physics - Theory
000000085 700__ $$aPorrati, Massimo
000000085 700__ $$aZaffaroni, A
000000085 8564_ $$u%(siteurl)s/record/85/files/0212181.pdf
000000085 8564_ $$u%(siteurl)s/record/85/files/0212181.ps.gz
000000085 859__ $$falberto.zaffaroni@mib.infn.it
000000085 909C4 $$c289-293$$pPhys. Lett. B$$v561$$y2003
000000085 916__ $$sn$$w200251
000000085 960__ $$a13
000000085 961__ $$c20060823$$h0007$$lCER01$$x20021217
000000085 963__ $$aPUBLIC
000000085 970__ $$a002356302CER
000000085 980__ $$aARTICLE
000000085 999C5 $$mD. Francia and A. Sagnotti,$$o[1]$$rhep-th/0207002$$sPhys. Lett. B 543 (2002) 303
000000085 999C5 $$mP. Haggi-Mani and B. Sundborg,$$o[1]$$rhep-th/0002189$$sJ. High Energy Phys. 0004 (2000) 031
000000085 999C5 $$mB. Sundborg,$$o[1]$$rhep-th/0103247$$sNucl. Phys. B, Proc. Suppl. 102 (2001) 113
000000085 999C5 $$mE. Sezgin and P. Sundell,$$o[1]$$rhep-th/0105001$$sJ. High Energy Phys. 0109 (2001) 036
000000085 999C5 $$mA. Mikhailov,$$o[1]$$rhep-th/0201019
000000085 999C5 $$mE. Sezgin and P. Sundell,$$o[1]$$rhep-th/0205131$$sNucl. Phys. B 644 (2002) 303
000000085 999C5 $$mE. Sezgin and P. Sundell,$$o[1]$$rhep-th/0205132$$sJ. High Energy Phys. 0207 (2002) 055
000000085 999C5 $$mJ. Engquist, E. Sezgin and P. Sundell,$$o[1]$$rhep-th/0207101$$sClass. Quantum Gravity 19 (2002) 6175
000000085 999C5 $$mM. A. Vasiliev,$$o[1]$$rhep-th/9611024$$sInt. J. Mod. Phys. D 5 (1996) 763
000000085 999C5 $$mD. Anselmi,$$o[1]$$rhep-th/9808004$$sNucl. Phys. B 541 (1999) 323
000000085 999C5 $$mD. Anselmi,$$o[1]$$rhep-th/9906167$$sClass. Quantum Gravity 17 (2000) 1383
000000085 999C5 $$mE. S. Fradkin and M. A. Vasiliev,$$o[2]$$sNucl. Phys. B 291 (1987) 141
000000085 999C5 $$mE. S. Fradkin and M. A. Vasiliev,$$o[2]$$sPhys. Lett. B 189 (1987) 89
000000085 999C5 $$mI. R. Klebanov and A. M. Polyakov,$$o[3]$$rhep-th/0210114$$sPhys. Lett. B 550 (2002) 213
000000085 999C5 $$mM. A. Vasiliev,$$o[4]$$rhep-th/9910096
000000085 999C5 $$mT. Leonhardt, A. Meziane and W. Ruhl,$$o[5]$$rhep-th/0211092
000000085 999C5 $$mO. Aharony, M. Berkooz and E. Silverstein,$$o[6]$$rhep-th/0105309$$sJ. High Energy Phys. 0108 (2001) 006
000000085 999C5 $$mE. Witten,$$o[7]$$rhep-th/0112258
000000085 999C5 $$mM. Berkooz, A. Sever and A. Shomer$$o[8]$$rhep-th/0112264$$sJ. High Energy Phys. 0205 (2002) 034
000000085 999C5 $$mS. S. Gubser and I. Mitra,$$o[9]$$rhep-th/0210093
000000085 999C5 $$mS. S. Gubser and I. R. Klebanov,$$o[10]$$rhep-th/0212138
000000085 999C5 $$mM. Porrati,$$o[11]$$rhep-th/0112166$$sJ. High Energy Phys. 0204 (2002) 058
000000085 999C5 $$mK. G. Wilson and J. B. Kogut,$$o[12]$$sPhys. Rep. 12 (1974) 75
000000085 999C5 $$mI. R. Klebanov and E. Witten,$$o[13]$$rhep-th/9905104$$sNucl. Phys. B 556 (1999) 89
000000085 999C5 $$mW. Heidenreich,$$o[14]$$sJ. Math. Phys. 22 (1981) 1566
000000085 999C5 $$mD. Anselmi,$$o[15]$$rhep-th/0210123
000000001 001__ 1
000000001 005__ %(rec_1_rev)s
000000001 037__ $$aCERN-EX-0106015
000000001 100__ $$aPhotolab
000000001 245__ $$aALEPH experiment: Candidate of Higgs boson production
000000001 246_1 $$aExpérience ALEPH: Candidat de la production d'un boson Higgs
000000001 260__ $$c14 06 2000
000000001 340__ $$aFILM
000000001 520__ $$aCandidate for the associated production of the Higgs boson and Z boson. Both, the Higgs and Z boson decay into 2 jets each. The green and the yellow jets belong to the Higgs boson. They represent the fragmentation of a bottom andanti-bottom quark. The red and the blue jets stem from the decay of the Z boson into a quark anti-quark pair. Left: View of the event along the beam axis. Bottom right: Zoom around the interaction point at the centre showing detailsof the fragmentation of the bottom and anti-bottom quarks. As expected for b quarks, in each jet the decay of a long-lived B meson is visible. Top right: "World map" showing the spatial distribution of the jets in the event.
000000001 65017 $$2SzGeCERN$$aExperiments and Tracks
000000001 6531_ $$aLEP
000000001 8560_ $$fneil.calder@cern.ch
000000001 8564_ $$u%(siteurl)s/record/1/files/0106015_01.jpg
000000001 8564_ $$u%(siteurl)s/record/1/files/0106015_01.gif?subformat=icon$$xicon
000000001 909C0 $$o0003717PHOPHO
000000001 909C0 $$y2000
000000001 909C0 $$b81
000000001 909C1 $$c2001-06-14$$l50$$m2001-08-27$$oCM
000000001 909CP $$pBldg. 2
000000001 909CP $$rCalder, N
000000001 909CS $$sn$$w200231
000000001 980__ $$aPICTURE
""" % {'siteurl': CFG_SITE_URL,
       'rec_1_rev': get_fieldvalues(1, '005__')[0],
       'rec_85_rev': get_fieldvalues(85, '005__')[0],
       'rec_107_rev': get_fieldvalues(107, '005__')[0]}))

    def test_search_engine_web_api_textmarc_field_filtered(self):
        """websearch - search engine Web API for Text MARC output, field-filtered"""
        self.assertEqual([],
                         test_web_page_content(CFG_SITE_URL + '/search?p=higgs&of=tm&ot=100,700',
                                               expected_text="""\
000000085 100__ $$aGirardello, L$$uINFN$$uUniversita di Milano-Bicocca
000000085 700__ $$aPorrati, Massimo
000000085 700__ $$aZaffaroni, A
000000001 100__ $$aPhotolab
"""))

    def test_search_engine_web_api_textmarc_field_filtered_hidden_guest(self):
        """websearch - search engine Web API for Text MARC output, field-filtered, hidden field, no guest access"""
        self.assertEqual([],
                         test_web_page_content(CFG_SITE_URL + '/search?p=higgs&of=tm&ot=100,595',
                                               expected_text="""\
000000085 100__ $$aGirardello, L$$uINFN$$uUniversita di Milano-Bicocca
000000001 100__ $$aPhotolab
"""))

    def test_search_engine_web_api_textmarc_field_filtered_hidden_admin(self):
        """websearch - search engine Web API for Text MARC output, field-filtered, hidden field, admin access"""
        self.assertEqual([],
                         test_web_page_content(CFG_SITE_URL + '/search?p=higgs&of=tm&ot=100,595',
                                               username='admin',
                                               expected_text="""\
000000107 595__ $$aNo authors
000000107 595__ $$aCERN-EP
000000107 595__ $$aOA
000000107 595__ $$aSIS:200740 PR/LKR not found (from SLAC, INSPEC)
000000085 100__ $$aGirardello, L$$uINFN$$uUniversita di Milano-Bicocca
000000085 595__ $$aLANL EDS
000000085 595__ $$aSIS LANLPUBL2004
000000085 595__ $$aSIS:2004 PR/LKR added
000000001 100__ $$aPhotolab
000000001 595__ $$aPress
"""))

    def test_search_engine_web_api_textmarc_subfield_values(self):
        """websearch - search engine Web API for Text MARC output, subfield values"""
        self.assertEqual([],
                         test_web_page_content(CFG_SITE_URL + '/search?p=higgs&of=tm&ot=700__a',
                                               expected_text="""\
Porrati, Massimo
Zaffaroni, A
"""))

    def test_search_engine_web_api_xmlmarc_full(self):
        """websearch - search engine Web API for XMLMARC output, full"""
        from invenio.search_engine_utils import get_fieldvalues
        self.assertEqual([],
                         test_web_page_content(CFG_SITE_URL + '/search?p=higgs&of=xm',
                                               expected_text="""\
<?xml version="1.0" encoding="UTF-8"?>
<!-- Search-Engine-Total-Number-Of-Results: 3 -->
<collection xmlns="http://www.loc.gov/MARC21/slim">
<record>
  <controlfield tag="001">107</controlfield>
  <controlfield tag="003">SzGeCERN</controlfield>
  <controlfield tag="005">%(rec_107_rev)s</controlfield>
  <datafield tag="035" ind1=" " ind2=" ">
    <subfield code="9">SPIRES</subfield>
    <subfield code="a">4066995</subfield>
  </datafield>
  <datafield tag="037" ind1=" " ind2=" ">
    <subfield code="a">CERN-EP-99-060</subfield>
  </datafield>
  <datafield tag="041" ind1=" " ind2=" ">
    <subfield code="a">eng</subfield>
  </datafield>
  <datafield tag="084" ind1=" " ind2=" ">
    <subfield code="2">CERN Library</subfield>
    <subfield code="a">EP-1999-060</subfield>
  </datafield>
  <datafield tag="088" ind1=" " ind2=" ">
    <subfield code="9">SCAN-9910048</subfield>
  </datafield>
  <datafield tag="088" ind1=" " ind2=" ">
    <subfield code="a">CERN-L3-175</subfield>
  </datafield>
  <datafield tag="110" ind1=" " ind2=" ">
    <subfield code="a">CERN. Geneva</subfield>
  </datafield>
  <datafield tag="245" ind1=" " ind2=" ">
    <subfield code="a">Limits on Higgs boson masses from combining the data of the four LEP experiments at $\sqrt{s} \leq 183 GeV$</subfield>
  </datafield>
  <datafield tag="260" ind1=" " ind2=" ">
    <subfield code="c">1999</subfield>
  </datafield>
  <datafield tag="269" ind1=" " ind2=" ">
    <subfield code="a">Geneva</subfield>
    <subfield code="b">CERN</subfield>
    <subfield code="c">26 Apr 1999</subfield>
  </datafield>
  <datafield tag="300" ind1=" " ind2=" ">
    <subfield code="a">18 p</subfield>
  </datafield>
  <datafield tag="490" ind1=" " ind2=" ">
    <subfield code="a">ALEPH Papers</subfield>
  </datafield>
  <datafield tag="500" ind1=" " ind2=" ">
    <subfield code="a">Preprint not submitted to publication</subfield>
  </datafield>
  <datafield tag="650" ind1="1" ind2="7">
    <subfield code="2">SzGeCERN</subfield>
    <subfield code="a">Particle Physics - Experiment</subfield>
  </datafield>
  <datafield tag="690" ind1="C" ind2=" ">
    <subfield code="a">CERN</subfield>
  </datafield>
  <datafield tag="690" ind1="C" ind2=" ">
    <subfield code="a">PREPRINT</subfield>
  </datafield>
  <datafield tag="693" ind1=" " ind2=" ">
    <subfield code="a">CERN LEP</subfield>
    <subfield code="e">ALEPH</subfield>
  </datafield>
  <datafield tag="693" ind1=" " ind2=" ">
    <subfield code="a">CERN LEP</subfield>
    <subfield code="e">DELPHI</subfield>
  </datafield>
  <datafield tag="693" ind1=" " ind2=" ">
    <subfield code="a">CERN LEP</subfield>
    <subfield code="e">L3</subfield>
  </datafield>
  <datafield tag="693" ind1=" " ind2=" ">
    <subfield code="a">CERN LEP</subfield>
    <subfield code="e">OPAL</subfield>
  </datafield>
  <datafield tag="695" ind1=" " ind2=" ">
    <subfield code="9">MEDLINE</subfield>
    <subfield code="a">searches Higgs bosons</subfield>
  </datafield>
  <datafield tag="697" ind1="C" ind2=" ">
    <subfield code="a">LexiHiggs</subfield>
  </datafield>
  <datafield tag="710" ind1=" " ind2=" ">
    <subfield code="5">EP</subfield>
  </datafield>
  <datafield tag="710" ind1=" " ind2=" ">
    <subfield code="g">ALEPH Collaboration</subfield>
  </datafield>
  <datafield tag="710" ind1=" " ind2=" ">
    <subfield code="g">DELPHI Collaboration</subfield>
  </datafield>
  <datafield tag="710" ind1=" " ind2=" ">
    <subfield code="g">L3 Collaboration</subfield>
  </datafield>
  <datafield tag="710" ind1=" " ind2=" ">
    <subfield code="g">LEP Working Group for Higgs Boson Searches</subfield>
  </datafield>
  <datafield tag="710" ind1=" " ind2=" ">
    <subfield code="g">OPAL Collaboration</subfield>
  </datafield>
  <datafield tag="901" ind1=" " ind2=" ">
    <subfield code="u">CERN</subfield>
  </datafield>
  <datafield tag="916" ind1=" " ind2=" ">
    <subfield code="s">h</subfield>
    <subfield code="w">199941</subfield>
  </datafield>
  <datafield tag="960" ind1=" " ind2=" ">
    <subfield code="a">11</subfield>
  </datafield>
  <datafield tag="963" ind1=" " ind2=" ">
    <subfield code="a">PUBLIC</subfield>
  </datafield>
  <datafield tag="970" ind1=" " ind2=" ">
    <subfield code="a">000330309CER</subfield>
  </datafield>
  <datafield tag="980" ind1=" " ind2=" ">
    <subfield code="a">ARTICLE</subfield>
  </datafield>
</record>
<record>
  <controlfield tag="001">85</controlfield>
  <controlfield tag="003">SzGeCERN</controlfield>
  <controlfield tag="005">%(rec_85_rev)s</controlfield>
  <datafield tag="035" ind1=" " ind2=" ">
    <subfield code="a">2356302CERCER</subfield>
  </datafield>
  <datafield tag="035" ind1=" " ind2=" ">
    <subfield code="9">SLAC</subfield>
    <subfield code="a">5423422</subfield>
  </datafield>
  <datafield tag="037" ind1=" " ind2=" ">
    <subfield code="a">hep-th/0212181</subfield>
  </datafield>
  <datafield tag="041" ind1=" " ind2=" ">
    <subfield code="a">eng</subfield>
  </datafield>
  <datafield tag="100" ind1=" " ind2=" ">
    <subfield code="a">Girardello, L</subfield>
    <subfield code="u">INFN</subfield>
    <subfield code="u">Universita di Milano-Bicocca</subfield>
  </datafield>
  <datafield tag="245" ind1=" " ind2=" ">
    <subfield code="a">3-D Interacting CFTs and Generalized Higgs Phenomenon in Higher Spin Theories on AdS</subfield>
  </datafield>
  <datafield tag="260" ind1=" " ind2=" ">
    <subfield code="c">2003</subfield>
  </datafield>
  <datafield tag="269" ind1=" " ind2=" ">
    <subfield code="c">16 Dec 2002</subfield>
  </datafield>
  <datafield tag="300" ind1=" " ind2=" ">
    <subfield code="a">8 p</subfield>
  </datafield>
  <datafield tag="520" ind1=" " ind2=" ">
    <subfield code="a">We study a duality, recently conjectured by Klebanov and Polyakov, between higher-spin theories on AdS_4 and O(N) vector models in 3-d. These theories are free in the UV and interacting in the IR. At the UV fixed point, the O(N) model has an infinite number of higher-spin conserved currents. In the IR, these currents are no longer conserved for spin s>2. In this paper, we show that the dual interpretation of this fact is that all fields of spin s>2 in AdS_4 become massive by a Higgs mechanism, that leaves the spin-2 field massless. We identify the Higgs field and show how it relates to the RG flow connecting the two CFTs, which is induced by a double trace deformation.</subfield>
  </datafield>
  <datafield tag="650" ind1="1" ind2="7">
    <subfield code="2">SzGeCERN</subfield>
    <subfield code="a">Particle Physics - Theory</subfield>
  </datafield>
  <datafield tag="690" ind1="C" ind2=" ">
    <subfield code="a">ARTICLE</subfield>
  </datafield>
  <datafield tag="695" ind1=" " ind2=" ">
    <subfield code="9">LANL EDS</subfield>
    <subfield code="a">High Energy Physics - Theory</subfield>
  </datafield>
  <datafield tag="700" ind1=" " ind2=" ">
    <subfield code="a">Porrati, Massimo</subfield>
  </datafield>
  <datafield tag="700" ind1=" " ind2=" ">
    <subfield code="a">Zaffaroni, A</subfield>
  </datafield>
  <datafield tag="856" ind1="4" ind2=" ">
    <subfield code="u">%(siteurl)s/record/85/files/0212181.pdf</subfield>
  </datafield>
  <datafield tag="856" ind1="4" ind2=" ">
    <subfield code="u">%(siteurl)s/record/85/files/0212181.ps.gz</subfield>
  </datafield>
  <datafield tag="909" ind1="C" ind2="4">
    <subfield code="c">289-293</subfield>
    <subfield code="p">Phys. Lett. B</subfield>
    <subfield code="v">561</subfield>
    <subfield code="y">2003</subfield>
  </datafield>
  <datafield tag="859" ind1=" " ind2=" ">
    <subfield code="f">alberto.zaffaroni@mib.infn.it</subfield>
  </datafield>
  <datafield tag="916" ind1=" " ind2=" ">
    <subfield code="s">n</subfield>
    <subfield code="w">200251</subfield>
  </datafield>
  <datafield tag="960" ind1=" " ind2=" ">
    <subfield code="a">13</subfield>
  </datafield>
  <datafield tag="961" ind1=" " ind2=" ">
    <subfield code="c">20060823</subfield>
    <subfield code="h">0007</subfield>
    <subfield code="l">CER01</subfield>
    <subfield code="x">20021217</subfield>
  </datafield>
  <datafield tag="963" ind1=" " ind2=" ">
    <subfield code="a">PUBLIC</subfield>
  </datafield>
  <datafield tag="970" ind1=" " ind2=" ">
    <subfield code="a">002356302CER</subfield>
  </datafield>
  <datafield tag="980" ind1=" " ind2=" ">
    <subfield code="a">ARTICLE</subfield>
  </datafield>
  <datafield tag="999" ind1="C" ind2="5">
    <subfield code="o">[1]</subfield>
    <subfield code="m">D. Francia and A. Sagnotti,</subfield>
    <subfield code="s">Phys. Lett. B 543 (2002) 303</subfield>
    <subfield code="r">hep-th/0207002</subfield>
  </datafield>
  <datafield tag="999" ind1="C" ind2="5">
    <subfield code="o">[1]</subfield>
    <subfield code="m">P. Haggi-Mani and B. Sundborg,</subfield>
    <subfield code="s">J. High Energy Phys. 0004 (2000) 031</subfield>
    <subfield code="r">hep-th/0002189</subfield>
  </datafield>
  <datafield tag="999" ind1="C" ind2="5">
    <subfield code="o">[1]</subfield>
    <subfield code="m">B. Sundborg,</subfield>
    <subfield code="s">Nucl. Phys. B, Proc. Suppl. 102 (2001) 113</subfield>
    <subfield code="r">hep-th/0103247</subfield>
  </datafield>
  <datafield tag="999" ind1="C" ind2="5">
    <subfield code="o">[1]</subfield>
    <subfield code="m">E. Sezgin and P. Sundell,</subfield>
    <subfield code="s">J. High Energy Phys. 0109 (2001) 036</subfield>
    <subfield code="r">hep-th/0105001</subfield>
  </datafield>
  <datafield tag="999" ind1="C" ind2="5">
    <subfield code="o">[1]</subfield>
    <subfield code="m">A. Mikhailov,</subfield>
    <subfield code="r">hep-th/0201019</subfield>
  </datafield>
  <datafield tag="999" ind1="C" ind2="5">
    <subfield code="o">[1]</subfield>
    <subfield code="m">E. Sezgin and P. Sundell,</subfield>
    <subfield code="s">Nucl. Phys. B 644 (2002) 303</subfield>
    <subfield code="r">hep-th/0205131</subfield>
  </datafield>
  <datafield tag="999" ind1="C" ind2="5">
    <subfield code="o">[1]</subfield>
    <subfield code="m">E. Sezgin and P. Sundell,</subfield>
    <subfield code="s">J. High Energy Phys. 0207 (2002) 055</subfield>
    <subfield code="r">hep-th/0205132</subfield>
  </datafield>
  <datafield tag="999" ind1="C" ind2="5">
    <subfield code="o">[1]</subfield>
    <subfield code="m">J. Engquist, E. Sezgin and P. Sundell,</subfield>
    <subfield code="s">Class. Quantum Gravity 19 (2002) 6175</subfield>
    <subfield code="r">hep-th/0207101</subfield>
  </datafield>
  <datafield tag="999" ind1="C" ind2="5">
    <subfield code="o">[1]</subfield>
    <subfield code="m">M. A. Vasiliev,</subfield>
    <subfield code="s">Int. J. Mod. Phys. D 5 (1996) 763</subfield>
    <subfield code="r">hep-th/9611024</subfield>
  </datafield>
  <datafield tag="999" ind1="C" ind2="5">
    <subfield code="o">[1]</subfield>
    <subfield code="m">D. Anselmi,</subfield>
    <subfield code="s">Nucl. Phys. B 541 (1999) 323</subfield>
    <subfield code="r">hep-th/9808004</subfield>
  </datafield>
  <datafield tag="999" ind1="C" ind2="5">
    <subfield code="o">[1]</subfield>
    <subfield code="m">D. Anselmi,</subfield>
    <subfield code="s">Class. Quantum Gravity 17 (2000) 1383</subfield>
    <subfield code="r">hep-th/9906167</subfield>
  </datafield>
  <datafield tag="999" ind1="C" ind2="5">
    <subfield code="o">[2]</subfield>
    <subfield code="m">E. S. Fradkin and M. A. Vasiliev,</subfield>
    <subfield code="s">Nucl. Phys. B 291 (1987) 141</subfield>
  </datafield>
  <datafield tag="999" ind1="C" ind2="5">
    <subfield code="o">[2]</subfield>
    <subfield code="m">E. S. Fradkin and M. A. Vasiliev,</subfield>
    <subfield code="s">Phys. Lett. B 189 (1987) 89</subfield>
  </datafield>
  <datafield tag="999" ind1="C" ind2="5">
    <subfield code="o">[3]</subfield>
    <subfield code="m">I. R. Klebanov and A. M. Polyakov,</subfield>
    <subfield code="s">Phys. Lett. B 550 (2002) 213</subfield>
    <subfield code="r">hep-th/0210114</subfield>
  </datafield>
  <datafield tag="999" ind1="C" ind2="5">
    <subfield code="o">[4]</subfield>
    <subfield code="m">M. A. Vasiliev,</subfield>
    <subfield code="r">hep-th/9910096</subfield>
  </datafield>
  <datafield tag="999" ind1="C" ind2="5">
    <subfield code="o">[5]</subfield>
    <subfield code="m">T. Leonhardt, A. Meziane and W. Ruhl,</subfield>
    <subfield code="r">hep-th/0211092</subfield>
  </datafield>
  <datafield tag="999" ind1="C" ind2="5">
    <subfield code="o">[6]</subfield>
    <subfield code="m">O. Aharony, M. Berkooz and E. Silverstein,</subfield>
    <subfield code="s">J. High Energy Phys. 0108 (2001) 006</subfield>
    <subfield code="r">hep-th/0105309</subfield>
  </datafield>
  <datafield tag="999" ind1="C" ind2="5">
    <subfield code="o">[7]</subfield>
    <subfield code="m">E. Witten,</subfield>
    <subfield code="r">hep-th/0112258</subfield>
  </datafield>
  <datafield tag="999" ind1="C" ind2="5">
    <subfield code="o">[8]</subfield>
    <subfield code="m">M. Berkooz, A. Sever and A. Shomer</subfield>
    <subfield code="s">J. High Energy Phys. 0205 (2002) 034</subfield>
    <subfield code="r">hep-th/0112264</subfield>
  </datafield>
  <datafield tag="999" ind1="C" ind2="5">
    <subfield code="o">[9]</subfield>
    <subfield code="m">S. S. Gubser and I. Mitra,</subfield>
    <subfield code="r">hep-th/0210093</subfield>
  </datafield>
  <datafield tag="999" ind1="C" ind2="5">
    <subfield code="o">[10]</subfield>
    <subfield code="m">S. S. Gubser and I. R. Klebanov,</subfield>
    <subfield code="r">hep-th/0212138</subfield>
  </datafield>
  <datafield tag="999" ind1="C" ind2="5">
    <subfield code="o">[11]</subfield>
    <subfield code="m">M. Porrati,</subfield>
    <subfield code="s">J. High Energy Phys. 0204 (2002) 058</subfield>
    <subfield code="r">hep-th/0112166</subfield>
  </datafield>
  <datafield tag="999" ind1="C" ind2="5">
    <subfield code="o">[12]</subfield>
    <subfield code="m">K. G. Wilson and J. B. Kogut,</subfield>
    <subfield code="s">Phys. Rep. 12 (1974) 75</subfield>
  </datafield>
  <datafield tag="999" ind1="C" ind2="5">
    <subfield code="o">[13]</subfield>
    <subfield code="m">I. R. Klebanov and E. Witten,</subfield>
    <subfield code="s">Nucl. Phys. B 556 (1999) 89</subfield>
    <subfield code="r">hep-th/9905104</subfield>
  </datafield>
  <datafield tag="999" ind1="C" ind2="5">
    <subfield code="o">[14]</subfield>
    <subfield code="m">W. Heidenreich,</subfield>
    <subfield code="s">J. Math. Phys. 22 (1981) 1566</subfield>
  </datafield>
  <datafield tag="999" ind1="C" ind2="5">
    <subfield code="o">[15]</subfield>
    <subfield code="m">D. Anselmi,</subfield>
    <subfield code="r">hep-th/0210123</subfield>
  </datafield>
</record>
<record>
  <controlfield tag="001">1</controlfield>
  <controlfield tag="005">%(rec_1_rev)s</controlfield>
  <datafield tag="037" ind1=" " ind2=" ">
    <subfield code="a">CERN-EX-0106015</subfield>
  </datafield>
  <datafield tag="100" ind1=" " ind2=" ">
    <subfield code="a">Photolab</subfield>
  </datafield>
  <datafield tag="245" ind1=" " ind2=" ">
    <subfield code="a">ALEPH experiment: Candidate of Higgs boson production</subfield>
  </datafield>
  <datafield tag="246" ind1=" " ind2="1">
    <subfield code="a">Expérience ALEPH: Candidat de la production d'un boson Higgs</subfield>
  </datafield>
  <datafield tag="260" ind1=" " ind2=" ">
    <subfield code="c">14 06 2000</subfield>
  </datafield>
  <datafield tag="340" ind1=" " ind2=" ">
    <subfield code="a">FILM</subfield>
  </datafield>
  <datafield tag="520" ind1=" " ind2=" ">
    <subfield code="a">Candidate for the associated production of the Higgs boson and Z boson. Both, the Higgs and Z boson decay into 2 jets each. The green and the yellow jets belong to the Higgs boson. They represent the fragmentation of a bottom andanti-bottom quark. The red and the blue jets stem from the decay of the Z boson into a quark anti-quark pair. Left: View of the event along the beam axis. Bottom right: Zoom around the interaction point at the centre showing detailsof the fragmentation of the bottom and anti-bottom quarks. As expected for b quarks, in each jet the decay of a long-lived B meson is visible. Top right: "World map" showing the spatial distribution of the jets in the event.</subfield>
  </datafield>
  <datafield tag="650" ind1="1" ind2="7">
    <subfield code="2">SzGeCERN</subfield>
    <subfield code="a">Experiments and Tracks</subfield>
  </datafield>
  <datafield tag="653" ind1="1" ind2=" ">
    <subfield code="a">LEP</subfield>
  </datafield>
  <datafield tag="856" ind1="0" ind2=" ">
    <subfield code="f">neil.calder@cern.ch</subfield>
  </datafield>
  <datafield tag="856" ind1="4" ind2=" ">
    <subfield code="u">%(siteurl)s/record/1/files/0106015_01.jpg</subfield>
  </datafield>
  <datafield tag="856" ind1="4" ind2=" ">
    <subfield code="u">%(siteurl)s/record/1/files/0106015_01.gif?subformat=icon</subfield>
    <subfield code="x">icon</subfield>
  </datafield>
  <datafield tag="909" ind1="C" ind2="0">
    <subfield code="o">0003717PHOPHO</subfield>
  </datafield>
  <datafield tag="909" ind1="C" ind2="0">
    <subfield code="y">2000</subfield>
  </datafield>
  <datafield tag="909" ind1="C" ind2="0">
    <subfield code="b">81</subfield>
  </datafield>
  <datafield tag="909" ind1="C" ind2="1">
    <subfield code="c">2001-06-14</subfield>
    <subfield code="l">50</subfield>
    <subfield code="m">2001-08-27</subfield>
    <subfield code="o">CM</subfield>
  </datafield>
  <datafield tag="909" ind1="C" ind2="P">
    <subfield code="p">Bldg. 2</subfield>
  </datafield>
  <datafield tag="909" ind1="C" ind2="P">
    <subfield code="r">Calder, N</subfield>
  </datafield>
  <datafield tag="909" ind1="C" ind2="S">
    <subfield code="s">n</subfield>
    <subfield code="w">200231</subfield>
  </datafield>
  <datafield tag="980" ind1=" " ind2=" ">
    <subfield code="a">PICTURE</subfield>
  </datafield>
</record>
</collection>""" % {'siteurl': CFG_SITE_URL,
                    'rec_1_rev': get_fieldvalues(1, '005__')[0],
                    'rec_85_rev': get_fieldvalues(85, '005__')[0],
                    'rec_107_rev': get_fieldvalues(107, '005__')[0]}))

    def test_search_engine_web_api_xmlmarc_field_filtered(self):
        """websearch - search engine Web API for XMLMARC output, field-filtered"""
        self.assertEqual([],
                         test_web_page_content(CFG_SITE_URL + '/search?p=higgs&of=xm&ot=100,700',
                                               expected_text="""\
<?xml version="1.0" encoding="UTF-8"?>
<!-- Search-Engine-Total-Number-Of-Results: 3 -->
<collection xmlns="http://www.loc.gov/MARC21/slim">
<record>
  <controlfield tag="001">107</controlfield>
</record>
<record>
  <controlfield tag="001">85</controlfield>
  <datafield tag="100" ind1=" " ind2=" ">
    <subfield code="a">Girardello, L</subfield>
    <subfield code="u">INFN</subfield>
    <subfield code="u">Universita di Milano-Bicocca</subfield>
  </datafield>
  <datafield tag="700" ind1=" " ind2=" ">
    <subfield code="a">Porrati, Massimo</subfield>
  </datafield>
  <datafield tag="700" ind1=" " ind2=" ">
    <subfield code="a">Zaffaroni, A</subfield>
  </datafield>
</record>
<record>
  <controlfield tag="001">1</controlfield>
  <datafield tag="100" ind1=" " ind2=" ">
    <subfield code="a">Photolab</subfield>
  </datafield>
</record>

</collection>"""))

    def test_search_engine_web_api_xmlmarc_field_filtered_hidden_guest(self):
        """websearch - search engine Web API for XMLMARC output, field-filtered, hidden field, no guest access"""
        self.assertEqual([],
                         test_web_page_content(CFG_SITE_URL + '/search?p=higgs&of=xm&ot=100,595',
                                               expected_text="""\
<?xml version="1.0" encoding="UTF-8"?>
<!-- Search-Engine-Total-Number-Of-Results: 3 -->
<collection xmlns="http://www.loc.gov/MARC21/slim">
<record>
  <controlfield tag="001">107</controlfield>
</record>
<record>
  <controlfield tag="001">85</controlfield>
  <datafield tag="100" ind1=" " ind2=" ">
    <subfield code="a">Girardello, L</subfield>
    <subfield code="u">INFN</subfield>
    <subfield code="u">Universita di Milano-Bicocca</subfield>
  </datafield>
</record>
<record>
  <controlfield tag="001">1</controlfield>
  <datafield tag="100" ind1=" " ind2=" ">
    <subfield code="a">Photolab</subfield>
  </datafield>
</record>

</collection>"""))

    def test_search_engine_web_api_xmlmarc_field_filtered_hidden_admin(self):
        """websearch - search engine Web API for XMLMARC output, field-filtered, hidden field, admin access"""
        self.assertEqual([],
                         test_web_page_content(CFG_SITE_URL + '/search?p=higgs&of=xm&ot=100,595',
                                               username='admin',
                                               expected_text="""\
<?xml version="1.0" encoding="UTF-8"?>
<!-- Search-Engine-Total-Number-Of-Results: 3 -->
<collection xmlns="http://www.loc.gov/MARC21/slim">
<record>
  <controlfield tag="001">107</controlfield>
  <datafield tag="595" ind1=" " ind2=" ">
    <subfield code="a">No authors</subfield>
  </datafield>
  <datafield tag="595" ind1=" " ind2=" ">
    <subfield code="a">CERN-EP</subfield>
  </datafield>
  <datafield tag="595" ind1=" " ind2=" ">
    <subfield code="a">OA</subfield>
  </datafield>
  <datafield tag="595" ind1=" " ind2=" ">
    <subfield code="a">SIS:200740 PR/LKR not found (from SLAC, INSPEC)</subfield>
  </datafield>
</record>
<record>
  <controlfield tag="001">85</controlfield>
  <datafield tag="100" ind1=" " ind2=" ">
    <subfield code="a">Girardello, L</subfield>
    <subfield code="u">INFN</subfield>
    <subfield code="u">Universita di Milano-Bicocca</subfield>
  </datafield>
  <datafield tag="595" ind1=" " ind2=" ">
    <subfield code="a">LANL EDS</subfield>
  </datafield>
  <datafield tag="595" ind1=" " ind2=" ">
    <subfield code="a">SIS LANLPUBL2004</subfield>
  </datafield>
  <datafield tag="595" ind1=" " ind2=" ">
    <subfield code="a">SIS:2004 PR/LKR added</subfield>
  </datafield>
</record>
<record>
  <controlfield tag="001">1</controlfield>
  <datafield tag="100" ind1=" " ind2=" ">
    <subfield code="a">Photolab</subfield>
  </datafield>
  <datafield tag="595" ind1=" " ind2=" ">
    <subfield code="a">Press</subfield>
  </datafield>
</record>

</collection>"""))



class WebSearchRecordWebAPITest(InvenioTestCase):
    """Check typical /record Web API calls on the demo data."""

    def test_record_web_api_textmarc_full(self):
        """websearch - /record Web API for TextMARC output, full"""
        from invenio.search_engine_utils import get_fieldvalues
        self.assertEqual([],
                         test_web_page_content(CFG_SITE_URL + '/record/85?of=tm',
                                               expected_text="""\
000000085 001__ 85
000000085 003__ SzGeCERN
000000085 005__ %(rec_85_rev)s
000000085 035__ $$a2356302CERCER
000000085 035__ $$9SLAC$$a5423422
000000085 037__ $$ahep-th/0212181
000000085 041__ $$aeng
000000085 100__ $$aGirardello, L$$uINFN$$uUniversita di Milano-Bicocca
000000085 245__ $$a3-D Interacting CFTs and Generalized Higgs Phenomenon in Higher Spin Theories on AdS
000000085 260__ $$c2003
000000085 269__ $$c16 Dec 2002
000000085 300__ $$a8 p
000000085 520__ $$aWe study a duality, recently conjectured by Klebanov and Polyakov, between higher-spin theories on AdS_4 and O(N) vector models in 3-d. These theories are free in the UV and interacting in the IR. At the UV fixed point, the O(N) model has an infinite number of higher-spin conserved currents. In the IR, these currents are no longer conserved for spin s>2. In this paper, we show that the dual interpretation of this fact is that all fields of spin s>2 in AdS_4 become massive by a Higgs mechanism, that leaves the spin-2 field massless. We identify the Higgs field and show how it relates to the RG flow connecting the two CFTs, which is induced by a double trace deformation.
000000085 65017 $$2SzGeCERN$$aParticle Physics - Theory
000000085 690C_ $$aARTICLE
000000085 695__ $$9LANL EDS$$aHigh Energy Physics - Theory
000000085 700__ $$aPorrati, Massimo
000000085 700__ $$aZaffaroni, A
000000085 8564_ $$u%(siteurl)s/record/85/files/0212181.pdf
000000085 8564_ $$u%(siteurl)s/record/85/files/0212181.ps.gz
000000085 859__ $$falberto.zaffaroni@mib.infn.it
000000085 909C4 $$c289-293$$pPhys. Lett. B$$v561$$y2003
000000085 916__ $$sn$$w200251
000000085 960__ $$a13
000000085 961__ $$c20060823$$h0007$$lCER01$$x20021217
000000085 963__ $$aPUBLIC
000000085 970__ $$a002356302CER
000000085 980__ $$aARTICLE
000000085 999C5 $$mD. Francia and A. Sagnotti,$$o[1]$$rhep-th/0207002$$sPhys. Lett. B 543 (2002) 303
000000085 999C5 $$mP. Haggi-Mani and B. Sundborg,$$o[1]$$rhep-th/0002189$$sJ. High Energy Phys. 0004 (2000) 031
000000085 999C5 $$mB. Sundborg,$$o[1]$$rhep-th/0103247$$sNucl. Phys. B, Proc. Suppl. 102 (2001) 113
000000085 999C5 $$mE. Sezgin and P. Sundell,$$o[1]$$rhep-th/0105001$$sJ. High Energy Phys. 0109 (2001) 036
000000085 999C5 $$mA. Mikhailov,$$o[1]$$rhep-th/0201019
000000085 999C5 $$mE. Sezgin and P. Sundell,$$o[1]$$rhep-th/0205131$$sNucl. Phys. B 644 (2002) 303
000000085 999C5 $$mE. Sezgin and P. Sundell,$$o[1]$$rhep-th/0205132$$sJ. High Energy Phys. 0207 (2002) 055
000000085 999C5 $$mJ. Engquist, E. Sezgin and P. Sundell,$$o[1]$$rhep-th/0207101$$sClass. Quantum Gravity 19 (2002) 6175
000000085 999C5 $$mM. A. Vasiliev,$$o[1]$$rhep-th/9611024$$sInt. J. Mod. Phys. D 5 (1996) 763
000000085 999C5 $$mD. Anselmi,$$o[1]$$rhep-th/9808004$$sNucl. Phys. B 541 (1999) 323
000000085 999C5 $$mD. Anselmi,$$o[1]$$rhep-th/9906167$$sClass. Quantum Gravity 17 (2000) 1383
000000085 999C5 $$mE. S. Fradkin and M. A. Vasiliev,$$o[2]$$sNucl. Phys. B 291 (1987) 141
000000085 999C5 $$mE. S. Fradkin and M. A. Vasiliev,$$o[2]$$sPhys. Lett. B 189 (1987) 89
000000085 999C5 $$mI. R. Klebanov and A. M. Polyakov,$$o[3]$$rhep-th/0210114$$sPhys. Lett. B 550 (2002) 213
000000085 999C5 $$mM. A. Vasiliev,$$o[4]$$rhep-th/9910096
000000085 999C5 $$mT. Leonhardt, A. Meziane and W. Ruhl,$$o[5]$$rhep-th/0211092
000000085 999C5 $$mO. Aharony, M. Berkooz and E. Silverstein,$$o[6]$$rhep-th/0105309$$sJ. High Energy Phys. 0108 (2001) 006
000000085 999C5 $$mE. Witten,$$o[7]$$rhep-th/0112258
000000085 999C5 $$mM. Berkooz, A. Sever and A. Shomer$$o[8]$$rhep-th/0112264$$sJ. High Energy Phys. 0205 (2002) 034
000000085 999C5 $$mS. S. Gubser and I. Mitra,$$o[9]$$rhep-th/0210093
000000085 999C5 $$mS. S. Gubser and I. R. Klebanov,$$o[10]$$rhep-th/0212138
000000085 999C5 $$mM. Porrati,$$o[11]$$rhep-th/0112166$$sJ. High Energy Phys. 0204 (2002) 058
000000085 999C5 $$mK. G. Wilson and J. B. Kogut,$$o[12]$$sPhys. Rep. 12 (1974) 75
000000085 999C5 $$mI. R. Klebanov and E. Witten,$$o[13]$$rhep-th/9905104$$sNucl. Phys. B 556 (1999) 89
000000085 999C5 $$mW. Heidenreich,$$o[14]$$sJ. Math. Phys. 22 (1981) 1566
000000085 999C5 $$mD. Anselmi,$$o[15]$$rhep-th/0210123
""" % {'siteurl': CFG_SITE_URL,
       'rec_85_rev': get_fieldvalues(85, '005__')[0]}))

    def test_record_web_api_xmlmarc_full(self):
        """websearch - /record Web API for XMLMARC output, full"""
        from invenio.search_engine_utils import get_fieldvalues
        self.assertEqual([],
                         test_web_page_content(CFG_SITE_URL + '/record/85?of=xm',
                                               expected_text="""\
<?xml version="1.0" encoding="UTF-8"?>
<collection xmlns="http://www.loc.gov/MARC21/slim">
<record>
  <controlfield tag="001">85</controlfield>
  <controlfield tag="003">SzGeCERN</controlfield>
  <controlfield tag="005">%(rec_85_rev)s</controlfield>
  <datafield tag="035" ind1=" " ind2=" ">
    <subfield code="a">2356302CERCER</subfield>
  </datafield>
  <datafield tag="035" ind1=" " ind2=" ">
    <subfield code="9">SLAC</subfield>
    <subfield code="a">5423422</subfield>
  </datafield>
  <datafield tag="037" ind1=" " ind2=" ">
    <subfield code="a">hep-th/0212181</subfield>
  </datafield>
  <datafield tag="041" ind1=" " ind2=" ">
    <subfield code="a">eng</subfield>
  </datafield>
  <datafield tag="100" ind1=" " ind2=" ">
    <subfield code="a">Girardello, L</subfield>
    <subfield code="u">INFN</subfield>
    <subfield code="u">Universita di Milano-Bicocca</subfield>
  </datafield>
  <datafield tag="245" ind1=" " ind2=" ">
    <subfield code="a">3-D Interacting CFTs and Generalized Higgs Phenomenon in Higher Spin Theories on AdS</subfield>
  </datafield>
  <datafield tag="260" ind1=" " ind2=" ">
    <subfield code="c">2003</subfield>
  </datafield>
  <datafield tag="269" ind1=" " ind2=" ">
    <subfield code="c">16 Dec 2002</subfield>
  </datafield>
  <datafield tag="300" ind1=" " ind2=" ">
    <subfield code="a">8 p</subfield>
  </datafield>
  <datafield tag="520" ind1=" " ind2=" ">
    <subfield code="a">We study a duality, recently conjectured by Klebanov and Polyakov, between higher-spin theories on AdS_4 and O(N) vector models in 3-d. These theories are free in the UV and interacting in the IR. At the UV fixed point, the O(N) model has an infinite number of higher-spin conserved currents. In the IR, these currents are no longer conserved for spin s>2. In this paper, we show that the dual interpretation of this fact is that all fields of spin s>2 in AdS_4 become massive by a Higgs mechanism, that leaves the spin-2 field massless. We identify the Higgs field and show how it relates to the RG flow connecting the two CFTs, which is induced by a double trace deformation.</subfield>
  </datafield>
  <datafield tag="650" ind1="1" ind2="7">
    <subfield code="2">SzGeCERN</subfield>
    <subfield code="a">Particle Physics - Theory</subfield>
  </datafield>
  <datafield tag="690" ind1="C" ind2=" ">
    <subfield code="a">ARTICLE</subfield>
  </datafield>
  <datafield tag="695" ind1=" " ind2=" ">
    <subfield code="9">LANL EDS</subfield>
    <subfield code="a">High Energy Physics - Theory</subfield>
  </datafield>
  <datafield tag="700" ind1=" " ind2=" ">
    <subfield code="a">Porrati, Massimo</subfield>
  </datafield>
  <datafield tag="700" ind1=" " ind2=" ">
    <subfield code="a">Zaffaroni, A</subfield>
  </datafield>
  <datafield tag="856" ind1="4" ind2=" ">
    <subfield code="u">%(siteurl)s/record/85/files/0212181.pdf</subfield>
  </datafield>
  <datafield tag="856" ind1="4" ind2=" ">
    <subfield code="u">%(siteurl)s/record/85/files/0212181.ps.gz</subfield>
  </datafield>
  <datafield tag="909" ind1="C" ind2="4">
    <subfield code="c">289-293</subfield>
    <subfield code="p">Phys. Lett. B</subfield>
    <subfield code="v">561</subfield>
    <subfield code="y">2003</subfield>
  </datafield>
  <datafield tag="859" ind1=" " ind2=" ">
    <subfield code="f">alberto.zaffaroni@mib.infn.it</subfield>
  </datafield>
  <datafield tag="916" ind1=" " ind2=" ">
    <subfield code="s">n</subfield>
    <subfield code="w">200251</subfield>
  </datafield>
  <datafield tag="960" ind1=" " ind2=" ">
    <subfield code="a">13</subfield>
  </datafield>
  <datafield tag="961" ind1=" " ind2=" ">
    <subfield code="c">20060823</subfield>
    <subfield code="h">0007</subfield>
    <subfield code="l">CER01</subfield>
    <subfield code="x">20021217</subfield>
  </datafield>
  <datafield tag="963" ind1=" " ind2=" ">
    <subfield code="a">PUBLIC</subfield>
  </datafield>
  <datafield tag="970" ind1=" " ind2=" ">
    <subfield code="a">002356302CER</subfield>
  </datafield>
  <datafield tag="980" ind1=" " ind2=" ">
    <subfield code="a">ARTICLE</subfield>
  </datafield>
  <datafield tag="999" ind1="C" ind2="5">
    <subfield code="o">[1]</subfield>
    <subfield code="m">D. Francia and A. Sagnotti,</subfield>
    <subfield code="s">Phys. Lett. B 543 (2002) 303</subfield>
    <subfield code="r">hep-th/0207002</subfield>
  </datafield>
  <datafield tag="999" ind1="C" ind2="5">
    <subfield code="o">[1]</subfield>
    <subfield code="m">P. Haggi-Mani and B. Sundborg,</subfield>
    <subfield code="s">J. High Energy Phys. 0004 (2000) 031</subfield>
    <subfield code="r">hep-th/0002189</subfield>
  </datafield>
  <datafield tag="999" ind1="C" ind2="5">
    <subfield code="o">[1]</subfield>
    <subfield code="m">B. Sundborg,</subfield>
    <subfield code="s">Nucl. Phys. B, Proc. Suppl. 102 (2001) 113</subfield>
    <subfield code="r">hep-th/0103247</subfield>
  </datafield>
  <datafield tag="999" ind1="C" ind2="5">
    <subfield code="o">[1]</subfield>
    <subfield code="m">E. Sezgin and P. Sundell,</subfield>
    <subfield code="s">J. High Energy Phys. 0109 (2001) 036</subfield>
    <subfield code="r">hep-th/0105001</subfield>
  </datafield>
  <datafield tag="999" ind1="C" ind2="5">
    <subfield code="o">[1]</subfield>
    <subfield code="m">A. Mikhailov,</subfield>
    <subfield code="r">hep-th/0201019</subfield>
  </datafield>
  <datafield tag="999" ind1="C" ind2="5">
    <subfield code="o">[1]</subfield>
    <subfield code="m">E. Sezgin and P. Sundell,</subfield>
    <subfield code="s">Nucl. Phys. B 644 (2002) 303</subfield>
    <subfield code="r">hep-th/0205131</subfield>
  </datafield>
  <datafield tag="999" ind1="C" ind2="5">
    <subfield code="o">[1]</subfield>
    <subfield code="m">E. Sezgin and P. Sundell,</subfield>
    <subfield code="s">J. High Energy Phys. 0207 (2002) 055</subfield>
    <subfield code="r">hep-th/0205132</subfield>
  </datafield>
  <datafield tag="999" ind1="C" ind2="5">
    <subfield code="o">[1]</subfield>
    <subfield code="m">J. Engquist, E. Sezgin and P. Sundell,</subfield>
    <subfield code="s">Class. Quantum Gravity 19 (2002) 6175</subfield>
    <subfield code="r">hep-th/0207101</subfield>
  </datafield>
  <datafield tag="999" ind1="C" ind2="5">
    <subfield code="o">[1]</subfield>
    <subfield code="m">M. A. Vasiliev,</subfield>
    <subfield code="s">Int. J. Mod. Phys. D 5 (1996) 763</subfield>
    <subfield code="r">hep-th/9611024</subfield>
  </datafield>
  <datafield tag="999" ind1="C" ind2="5">
    <subfield code="o">[1]</subfield>
    <subfield code="m">D. Anselmi,</subfield>
    <subfield code="s">Nucl. Phys. B 541 (1999) 323</subfield>
    <subfield code="r">hep-th/9808004</subfield>
  </datafield>
  <datafield tag="999" ind1="C" ind2="5">
    <subfield code="o">[1]</subfield>
    <subfield code="m">D. Anselmi,</subfield>
    <subfield code="s">Class. Quantum Gravity 17 (2000) 1383</subfield>
    <subfield code="r">hep-th/9906167</subfield>
  </datafield>
  <datafield tag="999" ind1="C" ind2="5">
    <subfield code="o">[2]</subfield>
    <subfield code="m">E. S. Fradkin and M. A. Vasiliev,</subfield>
    <subfield code="s">Nucl. Phys. B 291 (1987) 141</subfield>
  </datafield>
  <datafield tag="999" ind1="C" ind2="5">
    <subfield code="o">[2]</subfield>
    <subfield code="m">E. S. Fradkin and M. A. Vasiliev,</subfield>
    <subfield code="s">Phys. Lett. B 189 (1987) 89</subfield>
  </datafield>
  <datafield tag="999" ind1="C" ind2="5">
    <subfield code="o">[3]</subfield>
    <subfield code="m">I. R. Klebanov and A. M. Polyakov,</subfield>
    <subfield code="s">Phys. Lett. B 550 (2002) 213</subfield>
    <subfield code="r">hep-th/0210114</subfield>
  </datafield>
  <datafield tag="999" ind1="C" ind2="5">
    <subfield code="o">[4]</subfield>
    <subfield code="m">M. A. Vasiliev,</subfield>
    <subfield code="r">hep-th/9910096</subfield>
  </datafield>
  <datafield tag="999" ind1="C" ind2="5">
    <subfield code="o">[5]</subfield>
    <subfield code="m">T. Leonhardt, A. Meziane and W. Ruhl,</subfield>
    <subfield code="r">hep-th/0211092</subfield>
  </datafield>
  <datafield tag="999" ind1="C" ind2="5">
    <subfield code="o">[6]</subfield>
    <subfield code="m">O. Aharony, M. Berkooz and E. Silverstein,</subfield>
    <subfield code="s">J. High Energy Phys. 0108 (2001) 006</subfield>
    <subfield code="r">hep-th/0105309</subfield>
  </datafield>
  <datafield tag="999" ind1="C" ind2="5">
    <subfield code="o">[7]</subfield>
    <subfield code="m">E. Witten,</subfield>
    <subfield code="r">hep-th/0112258</subfield>
  </datafield>
  <datafield tag="999" ind1="C" ind2="5">
    <subfield code="o">[8]</subfield>
    <subfield code="m">M. Berkooz, A. Sever and A. Shomer</subfield>
    <subfield code="s">J. High Energy Phys. 0205 (2002) 034</subfield>
    <subfield code="r">hep-th/0112264</subfield>
  </datafield>
  <datafield tag="999" ind1="C" ind2="5">
    <subfield code="o">[9]</subfield>
    <subfield code="m">S. S. Gubser and I. Mitra,</subfield>
    <subfield code="r">hep-th/0210093</subfield>
  </datafield>
  <datafield tag="999" ind1="C" ind2="5">
    <subfield code="o">[10]</subfield>
    <subfield code="m">S. S. Gubser and I. R. Klebanov,</subfield>
    <subfield code="r">hep-th/0212138</subfield>
  </datafield>
  <datafield tag="999" ind1="C" ind2="5">
    <subfield code="o">[11]</subfield>
    <subfield code="m">M. Porrati,</subfield>
    <subfield code="s">J. High Energy Phys. 0204 (2002) 058</subfield>
    <subfield code="r">hep-th/0112166</subfield>
  </datafield>
  <datafield tag="999" ind1="C" ind2="5">
    <subfield code="o">[12]</subfield>
    <subfield code="m">K. G. Wilson and J. B. Kogut,</subfield>
    <subfield code="s">Phys. Rep. 12 (1974) 75</subfield>
  </datafield>
  <datafield tag="999" ind1="C" ind2="5">
    <subfield code="o">[13]</subfield>
    <subfield code="m">I. R. Klebanov and E. Witten,</subfield>
    <subfield code="s">Nucl. Phys. B 556 (1999) 89</subfield>
    <subfield code="r">hep-th/9905104</subfield>
  </datafield>
  <datafield tag="999" ind1="C" ind2="5">
    <subfield code="o">[14]</subfield>
    <subfield code="m">W. Heidenreich,</subfield>
    <subfield code="s">J. Math. Phys. 22 (1981) 1566</subfield>
  </datafield>
  <datafield tag="999" ind1="C" ind2="5">
    <subfield code="o">[15]</subfield>
    <subfield code="m">D. Anselmi,</subfield>
    <subfield code="r">hep-th/0210123</subfield>
  </datafield>
</record>
</collection>""" % {'siteurl': CFG_SITE_URL,
                    'rec_85_rev': get_fieldvalues(85, '005__')[0]}))

    def test_record_web_api_textmarc_field_filtered(self):
        """websearch - /record Web API for TextMARC output, field-filtered"""
        self.assertEqual([],
                         test_web_page_content(CFG_SITE_URL + '/record/85?of=tm&ot=100,700',
                                               expected_text="""\
000000085 100__ $$aGirardello, L$$uINFN$$uUniversita di Milano-Bicocca
000000085 700__ $$aPorrati, Massimo
000000085 700__ $$aZaffaroni, A
"""))

    def test_record_web_api_textmarc_field_filtered_hidden_guest(self):
        """websearch - /record Web API for TextMARC output, field-filtered, hidden field, no guest access"""
        self.assertEqual([],
                         test_web_page_content(CFG_SITE_URL + '/record/85?of=tm&ot=100,595',
                                               expected_text="""\
000000085 100__ $$aGirardello, L$$uINFN$$uUniversita di Milano-Bicocca
"""))

    def test_record_web_api_textmarc_field_filtered_hidden_admin(self):
        """websearch - /record Web API for TextMARC output, field-filtered, hidden field, admin access"""
        self.assertEqual([],
                         test_web_page_content(CFG_SITE_URL + '/record/85?of=tm&ot=100,595',
                                               username='admin',
                                               expected_text="""\
000000085 100__ $$aGirardello, L$$uINFN$$uUniversita di Milano-Bicocca
000000085 595__ $$aLANL EDS
000000085 595__ $$aSIS LANLPUBL2004
000000085 595__ $$aSIS:2004 PR/LKR added
"""))

    def test_record_web_api_xmlmarc_field_filtered(self):
        """websearch - /record Web API for XMLMARC output, field-filtered"""
        self.assertEqual([],
                         test_web_page_content(CFG_SITE_URL + '/record/85?of=xm&ot=100,700',
                                               expected_text="""\
<?xml version="1.0" encoding="UTF-8"?>
<collection xmlns="http://www.loc.gov/MARC21/slim">
<record>
  <controlfield tag="001">85</controlfield>
  <datafield tag="100" ind1=" " ind2=" ">
    <subfield code="a">Girardello, L</subfield>
    <subfield code="u">INFN</subfield>
    <subfield code="u">Universita di Milano-Bicocca</subfield>
  </datafield>
  <datafield tag="700" ind1=" " ind2=" ">
    <subfield code="a">Porrati, Massimo</subfield>
  </datafield>
  <datafield tag="700" ind1=" " ind2=" ">
    <subfield code="a">Zaffaroni, A</subfield>
  </datafield>
</record>

</collection>"""))

    def test_record_web_api_xmlmarc_field_filtered_hidden_guest(self):
        """websearch - /record Web API for XMLMARC output, field-filtered, hidden field, no guest access"""
        self.assertEqual([],
                         test_web_page_content(CFG_SITE_URL + '/record/85?of=xm&ot=100,595',
                                               expected_text="""\
<?xml version="1.0" encoding="UTF-8"?>
<collection xmlns="http://www.loc.gov/MARC21/slim">
<record>
  <controlfield tag="001">85</controlfield>
  <datafield tag="100" ind1=" " ind2=" ">
    <subfield code="a">Girardello, L</subfield>
    <subfield code="u">INFN</subfield>
    <subfield code="u">Universita di Milano-Bicocca</subfield>
  </datafield>
</record>

</collection>"""))

    def test_record_web_api_xmlmarc_field_filtered_hidden_admin(self):
        """websearch - /record Web API for XMLMARC output, field-filtered, hidden field, admin access"""
        self.assertEqual([],
                         test_web_page_content(CFG_SITE_URL + '/record/85?of=xm&ot=100,595',
                                               username='admin',
                                               expected_text="""\
<?xml version="1.0" encoding="UTF-8"?>
<collection xmlns="http://www.loc.gov/MARC21/slim">
<record>
  <controlfield tag="001">85</controlfield>
  <datafield tag="100" ind1=" " ind2=" ">
    <subfield code="a">Girardello, L</subfield>
    <subfield code="u">INFN</subfield>
    <subfield code="u">Universita di Milano-Bicocca</subfield>
  </datafield>
  <datafield tag="595" ind1=" " ind2=" ">
    <subfield code="a">LANL EDS</subfield>
  </datafield>
  <datafield tag="595" ind1=" " ind2=" ">
    <subfield code="a">SIS LANLPUBL2004</subfield>
  </datafield>
  <datafield tag="595" ind1=" " ind2=" ">
    <subfield code="a">SIS:2004 PR/LKR added</subfield>
  </datafield>
</record>

</collection>"""))

    def test_record_web_api_textmarc_subfield_values(self):
        """websearch - /record Web API for TextMARC output, subfield values"""
        self.assertEqual([],
                         test_web_page_content(CFG_SITE_URL + '/record/85?of=tm&ot=700__a',
                                               expected_text="""\
Porrati, Massimo
Zaffaroni, A
"""))


class WebSearchRestrictedCollectionTest(InvenioTestCase):
    """Test of the restricted collections behaviour."""

    def test_restricted_collection_interface_page(self):
        """websearch - restricted collection interface page body"""
        # there should be no Latest additions box for restricted collections
        self.assertNotEqual([],
                            test_web_page_content(CFG_SITE_URL + '/collection/Theses',
                                                  expected_text="Latest additions"))

    def test_restricted_search_as_anonymous_guest(self):
        """websearch - restricted collection not searchable by anonymous guest"""
        browser = Browser()
        browser.open(CFG_SITE_URL + '/search?c=Theses')
        response = browser.response().read()
        if response.find("This collection is restricted.") > -1:
            pass
        else:
            self.fail("Oops, searching restricted collection without password should have redirected to login dialog.")
        return

    def test_restricted_search_as_authorized_person(self):
        """websearch - restricted collection searchable by authorized person"""
        browser = Browser()
        browser.open(CFG_SITE_URL + '/search?cc=Theses')
        browser.select_form(nr=0)
        browser['nickname'] = 'jekyll'
        browser['password'] = 'j123ekyll'
        browser.submit()
        if browser.response().read().find("Showing records") > -1:
            pass
        else:
            self.fail("Oops, Dr. Jekyll should be able to search Theses collection.")

    def test_restricted_search_as_unauthorized_person(self):
        """websearch - restricted collection not searchable by unauthorized person"""
        browser = Browser()
        browser.open(CFG_SITE_URL + '/search?cc=Theses')
        browser.select_form(nr=0)
        browser['nickname'] = 'hyde'
        browser['password'] = 'h123yde'
        # Mr. Hyde should not be able to connect:
        self.assertRaises(HTTPError, browser.submit)

    def test_restricted_detailed_record_page_as_anonymous_guest(self):
        """websearch - restricted detailed record page not accessible to guests"""
        browser = Browser()
        browser.open(CFG_SITE_URL + '/%s/35' % CFG_SITE_RECORD)
        if browser.response().read().find("You can use your nickname or your email address to login.") > -1:
            pass
        else:
            self.fail("Oops, searching restricted collection without password should have redirected to login dialog.")
        return

    def test_restricted_detailed_record_page_as_authorized_person(self):
        """websearch - restricted detailed record page accessible to authorized person"""
        browser = Browser()
        browser.open(CFG_SITE_URL + '/youraccount/login')
        browser.select_form(nr=0)
        browser['nickname'] = 'jekyll'
        browser['password'] = 'j123ekyll'
        browser.submit()
        browser.open(CFG_SITE_URL + '/%s/35' % CFG_SITE_RECORD)
        # Dr. Jekyll should be able to connect
        # (add the pw to the whole CFG_SITE_URL because we shall be
        # redirected to '/reordrestricted/'):
        if browser.response().read().find("A High-performance Video Browsing System") > -1:
            pass
        else:
            self.fail("Oops, Dr. Jekyll should be able to access restricted detailed record page.")

    def test_restricted_detailed_record_page_as_unauthorized_person(self):
        """websearch - restricted detailed record page not accessible to unauthorized person"""
        browser = Browser()
        browser.open(CFG_SITE_URL + '/youraccount/login')
        browser.select_form(nr=0)
        browser['nickname'] = 'hyde'
        browser['password'] = 'h123yde'
        browser.submit()
        # Mr. Hyde should not be able to connect:
        self.assertRaises(HTTPError, browser.open,
            CFG_SITE_URL + '/%s/35' % CFG_SITE_RECORD)

    def test_collection_restricted_p(self):
        """websearch - collection_restricted_p"""
        from invenio.search_engine import collection_restricted_p
        self.failUnless(collection_restricted_p('Theses'), True)
        self.failIf(collection_restricted_p('Books & Reports'))

    def test_get_permitted_restricted_collections(self):
        """websearch - get_permitted_restricted_collections"""
        from invenio.search_engine import get_permitted_restricted_collections
        from invenio.webuser import get_uid_from_email, collect_user_info
        self.assertEqual(get_permitted_restricted_collections(collect_user_info(get_uid_from_email('jekyll@cds.cern.ch'))), ['Theses', 'Drafts'])
        self.assertEqual(get_permitted_restricted_collections(collect_user_info(get_uid_from_email('hyde@cds.cern.ch'))), [])
        self.assertEqual(get_permitted_restricted_collections(collect_user_info(get_uid_from_email('balthasar.montague@cds.cern.ch'))), ['ALEPH Theses', 'ALEPH Internal Notes', 'Atlantis Times Drafts'])
        self.assertEqual(get_permitted_restricted_collections(collect_user_info(get_uid_from_email('dorian.gray@cds.cern.ch'))), ['ISOLDE Internal Notes'])

    def test_restricted_record_has_restriction_flag(self):
        """websearch - restricted record displays a restriction flag"""
        browser = Browser()
        browser.open(CFG_SITE_URL + '/%s/42/files/' % CFG_SITE_RECORD)
        browser.select_form(nr=0)
        browser['nickname'] = 'jekyll'
        browser['password'] = 'j123ekyll'
        browser.submit()
        if browser.response().read().find("Restricted") > -1:
            pass
        else:
            self.fail("Oops, a 'Restricted' flag should appear on restricted records.")

        browser.open(CFG_SITE_URL + '/%s/42/files/comments' % CFG_SITE_RECORD)
        if browser.response().read().find("Restricted") > -1:
            pass
        else:
            self.fail("Oops, a 'Restricted' flag should appear on restricted records.")

        # Flag also appear on records that exist both in a public and
        # restricted collection:
        error_messages = test_web_page_content(CFG_SITE_URL + '/%s/109' % CFG_SITE_RECORD,
                                               username='admin',
                                               password='',
                                               expected_text=['Restricted'])
        if error_messages:
            self.fail("Oops, a 'Restricted' flag should appear on restricted records.")


class WebSearchRestrictedCollectionHandlingTest(InvenioTestCase):
    """
    Check how the restricted or restricted and "hidden" collection
    handling works: (i)user has or not rights to access to specific
    records or collections, (ii)public and restricted results are displayed
    in the right position in the collection tree, (iii)display the right
    warning depending on the case.

    Changes in the collection tree used for testing (are showed the records used for testing as well):

                  Articles & Preprints                                           Books & Reports
              _____________|________________                               ____________|_____________
              |        |          |        |                               |           |            |
          Articles   Drafts(r)  Notes   Preprints                         Books      Theses(r)    Reports
            69        77         109      10                                           105
            77        98                  98
           108       105

                                                      CERN Experiments
                                    _________________________|___________________________
                                    |                                                   |
                                  ALEPH                                              ISOLDE
                   _________________|_________________                      ____________|_____________
                   |                |                |                      |                        |
                 ALEPH            ALEPH            ALEPH                   ISOLDE                  ISOLDE
                Papers       Internal Notes(r)    Theses(r)                Papers               Internal Notes(r&h)
                  10               109              105                      69                       110
                 108                                106

    Authorized users:
        jekyll -> Drafts, Theses
        balthasar -> ALEPH Internal Notes, ALEPH Theses
        dorian -> ISOLDE Internal Notes
    """

    def test_show_public_colls_in_warning_as_unauthorizad_user(self):
        """websearch - show public daugther collections in warning to unauthorized user"""
        error_messages = test_web_page_content(CFG_SITE_URL + '/search?ln=en&cc=Articles+%26+Preprints&sc=1&p=recid:20',
                                               username='hyde',
                                               password='h123yde',
                                               expected_text=['No match found in collection <em>Articles, Preprints, Notes</em>.'])
        if error_messages:
            self.fail(merge_error_messages(error_messages))


    def test_show_public_and_restricted_colls_in_warning_as_authorized_user(self):
        """websearch - show public and restricted daugther collections in warning to authorized user"""
        error_messages = test_web_page_content(CFG_SITE_URL + '/search?ln=en&cc=Articles+%26+Preprints&sc=1&p=recid:20',
                                               username='jekyll',
                                               password='j123ekyll',
                                               expected_text=['No match found in collection <em>Articles, Preprints, Notes, Drafts</em>.'])
        if error_messages:
            self.fail(merge_error_messages(error_messages))

    def test_restricted_record_in_different_colls_as_unauthorized_user(self):
        """websearch - record belongs to different restricted collections with different rights, user not has rights"""
        error_messages = test_web_page_content(CFG_SITE_URL + '/search?p=105&f=recid',
                                               username='hyde',
                                               password='h123yde',
                                               expected_text=['No public collection matched your query.'],
                                               unexpected_text=['records found'])
        if error_messages:
            self.fail(merge_error_messages(error_messages))

    def test_restricted_record_in_different_colls_as_authorized_user_of_one_coll(self):
        """websearch - record belongs to different restricted collections with different rights, balthasar has rights to one of them"""
        from invenio.config import CFG_WEBSEARCH_VIEWRESTRCOLL_POLICY
        policy = CFG_WEBSEARCH_VIEWRESTRCOLL_POLICY.strip().upper()
        if policy == 'ANY':
            error_messages = test_web_page_content(CFG_SITE_URL + '/search?&sc=1&p=recid:105&c=Articles+%26+Preprints&c=Books+%26+Reports&c=Multimedia+%26+Arts',
                                                   username='balthasar',
                                                   password='b123althasar',
                                                   expected_text=['[CERN-THESIS-99-074]'],
                                                   unexpected_text=['No public collection matched your query.'])
        else:
            error_messages = test_web_page_content(CFG_SITE_URL + '/search?&sc=1&p=recid:105&c=Articles+%26+Preprints&c=Books+%26+Reports&c=Multimedia+%26+Arts',
                                                   username='balthasar',
                                                   password='b123althasar',
                                                   expected_text=['No public collection matched your query.'],
                                                   unexpected_text=['[CERN-THESIS-99-074]'])
        if error_messages:
            self.fail(merge_error_messages(error_messages))


    def test_restricted_record_in_different_colls_as_authorized_user_of_two_colls(self):
        """websearch - record belongs to different restricted collections with different rights, jekyll has rights to two of them"""
        error_messages = test_web_page_content(CFG_SITE_URL + '/search?&sc=1&p=recid:105&c=Articles+%26+Preprints&c=Books+%26+Reports&c=Multimedia+%26+Arts',
                                               username='jekyll',
                                               password='j123ekyll',
                                               expected_text=['Articles &amp; Preprints', 'Books &amp; Reports'])
        if error_messages:
            self.fail(merge_error_messages(error_messages))

    def test_restricted_record_in_different_colls_as_authorized_user_of_all_colls(self):
        """websearch - record belongs to different restricted collections with different rights, admin has rights to all of them"""
        error_messages = test_web_page_content(CFG_SITE_URL + '/search?&sc=1&p=recid:105&c=Articles+%26+Preprints&c=Books+%26+Reports&c=Multimedia+%26+Arts',
                                               username='admin',
                                               expected_text=['Articles &amp; Preprints', 'Books &amp; Reports', 'ALEPH Theses'])
        if error_messages:
            self.fail(merge_error_messages(error_messages))

    def test_search_restricted_record_from_not_dad_coll(self):
        """websearch - record belongs to different restricted collections with different rights, search from a not dad collection"""
        error_messages = test_web_page_content(CFG_SITE_URL + '/search?ln=en&cc=Multimedia+%26+Arts&sc=1&p=recid%3A105&f=&action_search=Search&c=Pictures&c=Poetry&c=Atlantis+Times',
                                               username='admin',
                                               expected_text='No match found in collection',
                                               expected_link_label='1 hits')
        if error_messages:
            self.fail(merge_error_messages(error_messages))

    def test_public_and_restricted_record_as_unauthorized_user(self):
        """websearch - record belongs to different public and restricted collections, user not has rights"""
        error_messages = test_web_page_content(CFG_SITE_URL + '/search?&sc=1&p=geometry&c=Articles+%26+Preprints&c=Books+%26+Reports&c=Multimedia+%26+Arts&of=id',
                                               username='guest',
                                               expected_text='[80, 86]',
                                               unexpected_text='[40, 80, 86]')
        if error_messages:
            self.fail(merge_error_messages(error_messages))

    def test_public_and_restricted_record_as_authorized_user(self):
        """websearch - record belongs to different public and restricted collections, admin has rights"""
        error_messages = test_web_page_content(CFG_SITE_URL + '/search?&sc=1&p=geometry&c=Articles+%26+Preprints&c=Books+%26+Reports&c=Multimedia+%26+Arts&of=id',
                                               username='admin',
                                               password='',
                                               expected_text='[40, 80, 86]')
        if error_messages:
            self.fail(merge_error_messages(error_messages))

    def test_public_and_restricted_record_of_focus_as_unauthorized_user(self):
        """websearch - record belongs to both a public and a restricted collection of "focus on", user not has rights"""
        error_messages = test_web_page_content(CFG_SITE_URL + '/search?ln=en&cc=Articles+%26+Preprints&sc=1&p=109&f=recid',
                                               username='hyde',
                                               password='h123yde',
                                               expected_text=['No public collection matched your query'],
                                               unexpected_text=['LEP Center-of-Mass Energies in Presence of Opposite'])
        if error_messages:
            self.fail(merge_error_messages(error_messages))

    def test_public_and_restricted_record_of_focus_as_authorized_user(self):
        """websearch - record belongs to both a public and a restricted collection of "focus on", user has rights"""
        error_messages = test_web_page_content(CFG_SITE_URL + '/search?&sc=1&p=109&f=recid&c=Articles+%26+Preprints&c=Books+%26+Reports&c=Multimedia+%26+Arts',
                                               username='balthasar',
                                               password='b123althasar',
                                               expected_text=['Articles &amp; Preprints', 'ALEPH Internal Notes', 'LEP Center-of-Mass Energies in Presence of Opposite'])
        if error_messages:
            self.fail(merge_error_messages(error_messages))

    def test_search_public_and_restricted_record_from_not_dad_coll_as_authorized_user(self):
        """websearch - record belongs to both a public and a restricted collection, search from a not dad collection, admin has rights"""
        error_messages = test_web_page_content(CFG_SITE_URL + '/search?ln=en&cc=Books+%26+Reports&sc=1&p=recid%3A98&f=&action_search=Search&c=Books&c=Reports',
                                               username='admin',
                                               password='',
                                               expected_text='No match found in collection <em>Books, Theses, Reports</em>',
                                               expected_link_label='1 hits')
        if error_messages:
            self.fail(merge_error_messages(error_messages))

    def test_search_public_and_restricted_record_from_not_dad_coll_as_unauthorized_user(self):
        """websearch - record belongs to both a public and a restricted collection, search from a not dad collection, hyde not has rights"""
        error_messages = test_web_page_content(CFG_SITE_URL + '/search?ln=en&cc=Books+%26+Reports&sc=1&p=recid%3A98&f=&action_search=Search&c=Books&c=Reports',
                                               username='hyde',
                                               password='h123yde',
                                               expected_text='No public collection matched your query',
                                               unexpected_text='No match found in collection')
        if error_messages:
            self.fail(merge_error_messages(error_messages))

    def test_restricted_record_of_focus_as_authorized_user(self):
        """websearch - record belongs to a restricted collection of "focus on", balthasar has rights"""
        error_messages = test_web_page_content(CFG_SITE_URL + '/search?&sc=1&p=106&f=recid&c=Articles+%26+Preprints&c=Books+%26+Reports&c=Multimedia+%26+Arts&of=id',
                                               username='balthasar',
                                               password='b123althasar',
                                               expected_text='[106]',
                                               unexpected_text='[]')
        if error_messages:
            self.fail(merge_error_messages(error_messages))

    def test_display_dad_coll_of_restricted_coll_as_unauthorized_user(self):
        """websearch - unauthorized user displays a collection that contains a restricted collection"""
        error_messages = test_web_page_content(CFG_SITE_URL + '/search?ln=en&cc=Articles+%26+Preprints&sc=1&p=&f=&action_search=Search&c=Articles&c=Drafts&c=Preprints',
                                               username='guest',
                                               expected_text=['This collection is restricted.'])
        if error_messages:
            self.fail(merge_error_messages(error_messages))

    def test_display_dad_coll_of_restricted_coll_as_authorized_user(self):
        """websearch - authorized user displays a collection that contains a restricted collection"""
        error_messages = test_web_page_content(CFG_SITE_URL + '/search?ln=en&cc=Articles+%26+Preprints&sc=1&p=&f=&action_search=Search&c=Articles&c=Drafts&c=Notes&c=Preprints',
                                               username='jekyll',
                                               password='j123ekyll',
                                               expected_text=['Articles', 'Drafts', 'Notes', 'Preprints'],
                                               unexpected_text=['This collection is restricted.'])
        if error_messages:
            self.fail(merge_error_messages(error_messages))

    def test_search_restricted_record_from_coll_of_focus_as_unauthorized_user(self):
        """websearch - search for a record that belongs to a restricted collection from a collection of "focus on" , jekyll not has rights"""
        error_messages = test_web_page_content(CFG_SITE_URL + '/search?ln=en&cc=CERN+Divisions&sc=1&p=recid%3A106&f=&action_search=Search&c=Experimental+Physics+(EP)&c=Theoretical+Physics+(TH)',
                                               username='jekyll',
                                               password='j123ekyll',
                                               expected_text=['No public collection matched your query.'])
        if error_messages:
            self.fail(merge_error_messages(error_messages))

    def test_search_restricted_record_from_coll_of_focus_as_authorized_user(self):
        """websearch - search for a record that belongs to a restricted collection from a collection of "focus on" , admin has rights"""
        error_messages = test_web_page_content(CFG_SITE_URL + '/search?ln=en&cc=CERN+Divisions&sc=1&p=recid%3A106&f=&action_search=Search&c=Experimental+Physics+(EP)&c=Theoretical+Physics+(TH)',
                                               username='admin',
                                               password='',
                                               expected_text='No match found in collection <em>Experimental Physics (EP), Theoretical Physics (TH)</em>.',
                                               expected_link_label='1 hits')
        if error_messages:
            self.fail(merge_error_messages(error_messages))

    def test_search_restricted_record_from_not_direct_dad_coll_and_display_in_right_position_in_tree(self):
        """websearch - search for a restricted record from not direct dad collection and display it on its right position in the tree"""
        error_messages = test_web_page_content(CFG_SITE_URL + '/search?ln=en&sc=1&p=recid%3A40&f=&action_search=Search&c=Articles+%26+Preprints&c=Books+%26+Reports&c=Multimedia+%26+Arts',
                                               username='admin',
                                               password='',
                                               expected_text=['Books &amp; Reports','[LBL-22304]'])
        if error_messages:
            self.fail(merge_error_messages(error_messages))

    def test_search_restricted_record_from_direct_dad_coll_and_display_in_right_position_in_tree(self):
        """websearch - search for a restricted record from the direct dad collection and display it on its right position in the tree"""
        error_messages = test_web_page_content(CFG_SITE_URL + '/search?ln=en&cc=Books+%26+Reports&sc=1&p=recid%3A40&f=&action_search=Search&c=Books&c=Reports',
                                               username='admin',
                                               password='',
                                               expected_text=['Theses',  '[LBL-22304]'])
        if error_messages:
            self.fail(merge_error_messages(error_messages))

    def test_restricted_and_hidden_record_as_unauthorized_user(self):
        """websearch - search for a "hidden" record, user not has rights"""
        error_messages = test_web_page_content(CFG_SITE_URL + '/search?ln=en&sc=1&p=recid%3A110&f=&action_search=Search&c=Articles+%26+Preprints&c=Books+%26+Reports&c=Multimedia+%26+Arts',
                                               username='guest',
                                               expected_text=['If you were looking for a non-public document'],
                                               unexpected_text=['If you were looking for a hidden document'])
        if error_messages:
            self.fail(merge_error_messages(error_messages))

    def test_restricted_and_hidden_record_as_authorized_user(self):
        """websearch - search for a "hidden" record, admin has rights"""
        error_messages = test_web_page_content(CFG_SITE_URL + '/search?ln=en&sc=1&p=recid%3A110&f=&action_search=Search&c=Articles+%26+Preprints&c=Books+%26+Reports&c=Multimedia+%26+Arts',
                                               username='admin',
                                               password='',
                                               expected_text=['If you were looking for a hidden document, please type the correct URL for this record.'])
        if error_messages:
            self.fail(merge_error_messages(error_messages))

    def test_enter_url_of_restricted_and_hidden_coll_as_unauthorized_user(self):
        """websearch - unauthorized user types the concret URL of a "hidden" collection"""
        error_messages = test_web_page_content(CFG_SITE_URL + '/search?ln=en&cc=ISOLDE+Internal+Notes&sc=1&p=&f=&action_search=Search',
                                               username='guest',
                                               expected_text=['This collection is restricted.'])
        if error_messages:
            self.fail(merge_error_messages(error_messages))

    def test_enter_url_of_restricted_and_hidden_coll_as_authorized_user(self):
        """websearch - authorized user types the concret URL of a "hidden" collection"""
        error_messages = test_web_page_content(CFG_SITE_URL + '/search?ln=en&cc=ISOLDE+Internal+Notes&sc=1&p=&f=&action_search=Search',
                                               username='dorian',
                                               password='d123orian',
                                               expected_text=['ISOLDE Internal Notes', '[CERN-PS-PA-Note-93-04]'],
                                               unexpected_text=['This collection is restricted.'])
        if error_messages:
            self.fail(merge_error_messages(error_messages))

    def test_search_for_pattern_from_the_top_as_unauthorized_user(self):
        """websearch - unauthorized user searches for a pattern from the top"""
        error_messages = test_web_page_content(CFG_SITE_URL + '/search?ln=en&sc=1&p=of&f=&action_search=Search&c=Articles+%26+Preprints&c=Books+%26+Reports&c=Multimedia+%26+Arts',
                                               username='guest',
                                               expected_text=['Articles &amp; Preprints', '61', 'records found',
                                                              'Books &amp; Reports', '2', 'records found',
                                                              'Multimedia &amp; Arts', '14', 'records found'])
        if error_messages:
            self.fail(merge_error_messages(error_messages))

    def test_search_for_pattern_from_the_top_as_authorized_user(self):
        """websearch - authorized user searches for a pattern from the top"""
        error_messages = test_web_page_content(CFG_SITE_URL + '/search?ln=en&sc=1&p=of&f=&action_search=Search&c=Articles+%26+Preprints&c=Books+%26+Reports&c=Multimedia+%26+Arts',
                                               username='admin',
                                               password='',
                                               expected_text=['Articles &amp; Preprints', '61', 'records found',
                                                              'Books &amp; Reports', '6', 'records found',
                                                              'Multimedia &amp; Arts', '14', 'records found',
                                                              'ALEPH Theses', '1', 'records found',
                                                              'ALEPH Internal Notes', '1', 'records found'])
        if error_messages:
            self.fail(merge_error_messages(error_messages))

    def test_search_for_pattern_from_an_specific_coll_as_unauthorized_user(self):
        """websearch - unauthorized user searches for a pattern from one specific collection"""
        error_messages = test_web_page_content(CFG_SITE_URL + '/search?ln=en&cc=Books+%26+Reports&sc=1&p=of&f=&action_search=Search&c=Books&c=Reports',
                                               username='guest',
                                               expected_text=['Books', '1', 'records found',
                                                              'Reports', '1', 'records found'])
        if error_messages:
            self.fail(merge_error_messages(error_messages))

    def test_search_for_pattern_from_an_specific_coll_as_authorized_user(self):
        """websearch - authorized user searches for a pattern from one specific collection"""
        error_messages = test_web_page_content(CFG_SITE_URL + '/search?ln=en&cc=Books+%26+Reports&sc=1&p=of&f=&action_search=Search&c=Books&c=Reports',
                                               username='admin',
                                               password='',
                                               expected_text=['Books', '1', 'records found',
                                                              'Reports', '1', 'records found',
                                                              'Theses', '4', 'records found'])
        if error_messages:
            self.fail(merge_error_messages(error_messages))


class WebSearchRestrictedPicturesTest(InvenioTestCase):
    """
    Check whether restricted pictures on the demo site can be accessed
    well by people who have rights to access them.
    """

    def test_restricted_pictures_guest(self):
        """websearch - restricted pictures not available to guest"""
        error_messages = test_web_page_content(CFG_SITE_URL + '/%s/1/files/0106015_01.jpg' % CFG_SITE_RECORD,
                                               expected_text=['This file is restricted'])
        if error_messages:
            self.failUnless("HTTP Error 401: UNAUTHORIZED" in merge_error_messages(error_messages))

    def test_restricted_pictures_romeo(self):
        """websearch - restricted pictures available to Romeo"""
        error_messages = test_web_page_content(CFG_SITE_URL + '/%s/1/files/0106015_01.jpg' % CFG_SITE_RECORD,
                                               username='romeo',
                                               password='r123omeo',
                                               expected_text=[],
                                               unexpected_text=['This file is restricted',
                                                                'You are not authorized'])
        if error_messages:
            self.failUnless("HTTP Error 401: UNAUTHORIZED" in merge_error_messages(error_messages))

    def test_restricted_pictures_hyde(self):
        """websearch - restricted pictures not available to Mr. Hyde"""

        error_messages = test_web_page_content(CFG_SITE_URL + '/%s/1/files/0106015_01.jpg' % CFG_SITE_RECORD,
                                               username='hyde',
                                               password='h123yde',
                                               expected_text=['This file is restricted',
                                                              'You are not authorized'])
        if error_messages:
            self.failUnless("HTTP Error 401: UNAUTHORIZED" in merge_error_messages(error_messages))

class WebSearchRestrictedWebJournalFilesTest(InvenioTestCase):
    """
    Check whether files attached to a WebJournal article are well
    accessible when the article is published
    """
    def test_restricted_files_guest(self):
        """websearch - files of unreleased articles are not available to guest"""
        from invenio.search_engine import record_public_p
        # Record is not public...
        self.assertEqual(record_public_p(112), False)

        # ... and guest cannot access attached files
        error_messages = test_web_page_content(CFG_SITE_URL + '/%s/112/files/journal_galapagos_archipelago.jpg' % CFG_SITE_RECORD,
                                               expected_text=['This file is restricted.  If you think you have right to access it, please authenticate yourself.'])
        if error_messages:
            self.fail(merge_error_messages(error_messages))

    def test_restricted_files_editor(self):
        """websearch - files of unreleased articles are available to editor"""
        from invenio.search_engine import record_public_p
        # Record is not public...
        self.assertEqual(record_public_p(112), False)

        # ... but editor can access attached files
        error_messages = test_web_page_content(CFG_SITE_URL + '/%s/112/files/journal_galapagos_archipelago.jpg' % CFG_SITE_RECORD,
                                               username='balthasar',
                                               password='b123althasar',
                                               expected_text=[],
                                               unexpected_text=['This file is restricted',
                                                                'You are not authorized'])
        if error_messages:
            self.fail(merge_error_messages(error_messages))

    def test_public_files_guest(self):
        """websearch - files of released articles are available to guest"""
        from invenio.search_engine import record_public_p
        # Record is not public...
        self.assertEqual(record_public_p(111), False)

        # ... but user can access attached files, as article is released
        error_messages = test_web_page_content(CFG_SITE_URL + '/%s/111/files/journal_scissor_beak.jpg' % CFG_SITE_RECORD,
                                               expected_text=[],
                                                unexpected_text=['This file is restricted',
                                                                 'You are not authorized'])
        if error_messages:
            self.fail(merge_error_messages(error_messages))

    def test_really_restricted_files_guest(self):
        """websearch - restricted files of released articles are not available to guest"""
        from invenio.search_engine import record_public_p
        # Record is not public...
        self.assertEqual(record_public_p(111), False)

        # ... and user cannot access restricted attachements, even if
        # article is released
        error_messages = test_web_page_content(CFG_SITE_URL + '/%s/111/files/restricted-journal_scissor_beak.jpg' % CFG_SITE_RECORD,
                                               expected_text=['This file is restricted.  If you think you have right to access it, please authenticate yourself.'])
        if error_messages:
            self.fail(merge_error_messages(error_messages))

    def test_restricted_picture_has_restriction_flag(self):
        """websearch - restricted files displays a restriction flag"""
        error_messages = test_web_page_content(CFG_SITE_URL + '/%s/1/files/' % CFG_SITE_RECORD,
                                                  expected_text="Restricted")
        if error_messages:
            self.fail(merge_error_messages(error_messages))

class WebSearchRSSFeedServiceTest(InvenioTestCase):
    """Test of the RSS feed service."""

    def test_rss_feed_service(self):
        """websearch - RSS feed service"""
        self.assertEqual([],
                         test_web_page_content(CFG_SITE_URL + '/rss',
                                               expected_text='<rss version="2.0"'))

class WebSearchXSSVulnerabilityTest(InvenioTestCase):
    """Test possible XSS vulnerabilities of the search engine."""

    def test_xss_in_collection_interface_page(self):
        """websearch - no XSS vulnerability in collection interface pages"""
        self.assertEqual([],
                         test_web_page_content(CFG_SITE_URL + '/?c=%3CSCRIPT%3Ealert%28%22XSS%22%29%3B%3C%2FSCRIPT%3E',
                                               expected_text='Collection &lt;SCRIPT&gt;alert("XSS");&lt;/SCRIPT&gt; Not Found'))

    def test_xss_in_collection_search_page(self):
        """websearch - no XSS vulnerability in collection search pages"""
        self.assertEqual([],
                         test_web_page_content(CFG_SITE_URL + '/search?c=%3CSCRIPT%3Ealert%28%22XSS%22%29%3B%3C%2FSCRIPT%3E',
                                               expected_text='Collection &lt;SCRIPT&gt;alert("XSS");&lt;/SCRIPT&gt; Not Found'))

    def test_xss_in_simple_search(self):
        """websearch - no XSS vulnerability in simple search"""
        self.assertEqual([],
                         test_web_page_content(CFG_SITE_URL + '/search?p=%3CSCRIPT%3Ealert%28%22XSS%22%29%3B%3C%2FSCRIPT%3E',
                                               expected_text='Search term <em>&lt;SCRIPT&gt;alert("XSS");&lt;/SCRIPT&gt;</em> did not match any record.'))

    def test_xss_in_structured_search(self):
        """websearch - no XSS vulnerability in structured search"""
        self.assertEqual([],
                         test_web_page_content(CFG_SITE_URL + '/search?p=%3CSCRIPT%3Ealert%28%22XSS%22%29%3B%3C%2FSCRIPT%3E&f=%3CSCRIPT%3Ealert%28%22XSS%22%29%3B%3C%2FSCRIPT%3E',
                                               expected_text='<em>&lt;script&gt;alert("xss");&lt;/script&gt;</em>'))

    @nottest
    def test_xss_in_advanced_search(self):
        """websearch - no XSS vulnerability in advanced search"""
        self.assertEqual([],
                         test_web_page_content(CFG_SITE_URL + '/search?as=1&p1=ellis&f1=author&op1=a&p2=%3CSCRIPT%3Ealert%28%22XSS%22%29%3B%3C%2FSCRIPT%3E&f2=%3CSCRIPT%3Ealert%28%22XSS%22%29%3B%3C%2FSCRIPT%3E&m2=e',
                                               expected_text='Search term <em>&lt;SCRIPT&gt;alert("XSS");&lt;/SCRIPT&gt;</em> inside index <em>&lt;script&gt;alert("xss");&lt;/script&gt;</em> did not match any record.'))

    def test_xss_in_browse(self):
        """websearch - no XSS vulnerability in browse"""
        self.assertEqual([],
                         test_web_page_content(CFG_SITE_URL + '/search?p=%3CSCRIPT%3Ealert%28%22XSS%22%29%3B%3C%2FSCRIPT%3E&f=%3CSCRIPT%3Ealert%28%22XSS%22%29%3B%3C%2FSCRIPT%3E&action_browse=Browse',
                                               expected_text='&lt;script&gt;alert("xss");&lt;/script&gt;'))

class WebSearchResultsOverview(InvenioTestCase):
    """Test of the search results page's Results overview box and links."""

    #FIXME not relevant for new UI

    @nottest
    def test_results_overview_split_off(self):
        """websearch - results overview box when split by collection is off"""
        browser = Browser()
        browser.open(CFG_SITE_URL + '/search?p=of&sc=0')
        body = browser.response().read()
        if body.find("Results overview") > -1:
            self.fail("Oops, when split by collection is off, "
                      "results overview should not be present.")
        if body.find('<a name="1"></a>') == -1:
            self.fail("Oops, when split by collection is off, "
                      "Atlantis collection should be found.")
        if body.find('<a name="15"></a>') > -1:
            self.fail("Oops, when split by collection is off, "
                      "Multimedia & Arts should not be found.")
        try:
            browser.find_link(url='#15')
            self.fail("Oops, when split by collection is off, "
                      "a link to Multimedia & Arts should not be found.")
        except LinkNotFoundError:
            pass

    @nottest
    def test_results_overview_split_on(self):
        """websearch - results overview box when split by collection is on"""
        browser = Browser()
        browser.open(CFG_SITE_URL + '/search?p=of&sc=1')
        body = browser.response().read()
        if body.find("Results overview") == -1:
            self.fail("Oops, when split by collection is on, "
                      "results overview should be present.")
        if body.find('<a name="Atlantis%20Institute%20of%20Fictive%20Science"></a>') > -1:
            self.fail("Oops, when split by collection is on, "
                      "Atlantis collection should not be found.")
        if body.find('<a name="15"></a>') == -1:
            self.fail("Oops, when split by collection is on, "
                      "Multimedia & Arts should be found.")
        try:
            browser.find_link(url='#15')
        except LinkNotFoundError:
            self.fail("Oops, when split by collection is on, "
                      "a link to Multimedia & Arts should be found.")

class WebSearchSortResultsTest(InvenioTestCase):
    """Test of the search results page's sorting capability."""

    def test_sort_results_default(self):
        """websearch - search results sorting, default method"""
        self.assertEqual([],
                         test_web_page_content(CFG_SITE_URL + '/search?p=of&f=title&rg=3',
                                               expected_text="CMS animation of the high-energy collisions"))

    def test_sort_results_ascending(self):
        """websearch - search results sorting, ascending field"""
        self.assertEqual([],
                         test_web_page_content(CFG_SITE_URL + '/search?p=of&f=title&rg=2&sf=reportnumber&so=a',
                                               expected_text="astro-ph/0104076"))

    def test_sort_results_descending(self):
        """websearch - search results sorting, descending field"""
        self.assertEqual([],
                         test_web_page_content(CFG_SITE_URL + '/search?p=of&f=title&rg=1&sf=reportnumber&so=d',
                                               expected_text=" TESLA-FEL-99-07"))

    def test_sort_results_sort_pattern(self):
        """websearch - search results sorting, preferential sort pattern"""
        self.assertEqual([],
                         test_web_page_content(CFG_SITE_URL + '/search?p=of&f=title&rg=1&sf=reportnumber&so=d&sp=cern',
                                               expected_text="CERN-TH-2002-069"))

class WebSearchSearchResultsXML(InvenioTestCase):
    """Test search results in various output"""

    def test_search_results_xm_output_split_on(self):
        """ websearch - check document element of search results in xm output (split by collection on)"""
        browser = Browser()
        browser.open(CFG_SITE_URL + '/search?sc=1&of=xm')
        body = browser.response().read()

        num_doc_element = body.count("<collection "
                                     "xmlns=\"http://www.loc.gov/MARC21/slim\">")
        if num_doc_element == 0:
            self.fail("Oops, no document element <collection "
                      "xmlns=\"http://www.loc.gov/MARC21/slim\">"
                      "found in search results.")
        elif num_doc_element > 1:
            self.fail("Oops, multiple document elements <collection> "
                      "found in search results.")

        num_doc_element = body.count("</collection>")
        if num_doc_element == 0:
            self.fail("Oops, no document element </collection> "
                      "found in search results.")
        elif num_doc_element > 1:
            self.fail("Oops, multiple document elements </collection> "
                      "found in search results.")


    def test_search_results_xm_output_split_off(self):
        """ websearch - check document element of search results in xm output (split by collection off)"""
        browser = Browser()
        browser.open(CFG_SITE_URL + '/search?sc=0&of=xm')
        body = browser.response().read()

        num_doc_element = body.count("<collection "
                                     "xmlns=\"http://www.loc.gov/MARC21/slim\">")
        if num_doc_element == 0:
            self.fail("Oops, no document element <collection "
                      "xmlns=\"http://www.loc.gov/MARC21/slim\">"
                      "found in search results.")
        elif num_doc_element > 1:
            self.fail("Oops, multiple document elements <collection> "
                      "found in search results.")

        num_doc_element = body.count("</collection>")
        if num_doc_element == 0:
            self.fail("Oops, no document element </collection> "
                      "found in search results.")
        elif num_doc_element > 1:
            self.fail("Oops, multiple document elements </collection> "
                      "found in search results.")

    def test_search_results_xd_output_split_on(self):
        """ websearch - check document element of search results in xd output (split by collection on)"""
        browser = Browser()
        browser.open(CFG_SITE_URL + '/search?sc=1&of=xd')
        body = browser.response().read()

        num_doc_element = body.count("<collection")
        if num_doc_element == 0:
            self.fail("Oops, no document element <collection "
                      "xmlns=\"http://www.loc.gov/MARC21/slim\">"
                      "found in search results.")
        elif num_doc_element > 1:
            self.fail("Oops, multiple document elements <collection> "
                      "found in search results.")

        num_doc_element = body.count("</collection>")
        if num_doc_element == 0:
            self.fail("Oops, no document element </collection> "
                      "found in search results.")
        elif num_doc_element > 1:
            self.fail("Oops, multiple document elements </collection> "
                      "found in search results.")


    def test_search_results_xd_output_split_off(self):
        """ websearch - check document element of search results in xd output (split by collection off)"""
        browser = Browser()
        browser.open(CFG_SITE_URL + '/search?sc=0&of=xd')
        body = browser.response().read()

        num_doc_element = body.count("<collection")
        if num_doc_element == 0:
            self.fail("Oops, no document element <collection "
                      "xmlns=\"http://www.loc.gov/MARC21/slim\">"
                      "found in search results.")
        elif num_doc_element > 1:
            self.fail("Oops, multiple document elements <collection> "
                      "found in search results.")

        num_doc_element = body.count("</collection>")
        if num_doc_element == 0:
            self.fail("Oops, no document element </collection> "
                      "found in search results.")
        elif num_doc_element > 1:
            self.fail("Oops, multiple document elements </collection> "
                      "found in search results.")

class WebSearchUnicodeQueryTest(InvenioTestCase):
    """Test of the search results for queries containing Unicode characters."""

    def test_unicode_word_query(self):
        """websearch - Unicode word query"""
        self.assertEqual([],
                         test_web_page_content(CFG_SITE_URL + '/search?of=id&p=title%3A%CE%99%CE%B8%CE%AC%CE%BA%CE%B7',
                                               expected_text="[76]"))

    def test_unicode_word_query_not_found_term(self):
        """websearch - Unicode word query, not found term"""
        self.assertEqual([],
                         test_web_page_content(CFG_SITE_URL + '/search?p=title%3A%CE%99%CE%B8',
                                               expected_text="ιθάκη"))

    def test_unicode_exact_phrase_query(self):
        """websearch - Unicode exact phrase query"""
        self.assertEqual([],
                         test_web_page_content(CFG_SITE_URL + '/search?of=id&p=title%3A%22%CE%99%CE%B8%CE%AC%CE%BA%CE%B7%22',
                                               expected_text="[76]"))

    def test_unicode_partial_phrase_query(self):
        """websearch - Unicode partial phrase query"""
        # no hit here for example title partial phrase query due to
        # removed difference between double-quoted and single-quoted
        # search:
        self.assertEqual([],
                         test_web_page_content(CFG_SITE_URL + '/search?of=id&p=title%3A%27%CE%B7%27',
                                               expected_text="[]"))

    def test_unicode_regexp_query(self):
        """websearch - Unicode regexp query"""
        self.assertEqual([],
                         test_web_page_content(CFG_SITE_URL + '/search?of=id&p=title%3A%2F%CE%B7%2F',
                                               expected_text="[76]"))

class WebSearchMARCQueryTest(InvenioTestCase):
    """Test of the search results for queries containing physical MARC tags."""

    def test_single_marc_tag_exact_phrase_query(self):
        """websearch - single MARC tag, exact phrase query (100__a)"""
        self.assertEqual([],
                         test_web_page_content(CFG_SITE_URL + '/search?of=id&p=100__a%3A%22Ellis%2C+J%22',
                                               expected_text="[9, 14, 18]"))

    def test_single_marc_tag_partial_phrase_query(self):
        """websearch - single MARC tag, partial phrase query (245__b)"""
        self.assertEqual([],
                         test_web_page_content(CFG_SITE_URL + '/search?of=id&p=245__b%3A%27and%27',
                                               expected_text="[28]"))

    def test_many_marc_tags_partial_phrase_query(self):
        """websearch - many MARC tags, partial phrase query (245)"""
        self.assertEqual([],
                         test_web_page_content(CFG_SITE_URL + '/search?of=id&p=245%3A%27and%27&rg=100',
                                               expected_text="[1, 8, 9, 14, 15, 20, 22, 24, 28, 33, 47, 48, 49, 51, 53, 64, 69, 71, 79, 82, 83, 85, 91, 96, 108]"))

    def test_single_marc_tag_regexp_query(self):
        """websearch - single MARC tag, regexp query"""
        self.assertEqual([],
                         test_web_page_content(CFG_SITE_URL + '/search?of=id&p=245%3A%2Fand%2F&rg=100',
                                               expected_text="[1, 8, 9, 14, 15, 20, 22, 24, 28, 33, 47, 48, 49, 51, 53, 64, 69, 71, 79, 82, 83, 85, 91, 96, 108]"))

class WebSearchExtSysnoQueryTest(InvenioTestCase):
    """Test of queries using external system numbers."""

    def test_existing_sysno_html_output(self):
        """websearch - external sysno query, existing sysno, HTML output"""
        self.assertEqual([],
                         test_web_page_content(CFG_SITE_URL + '/search?sysno=000289446CER',
                                               expected_text="The wall of the cave"))

    def test_existing_sysno_id_output(self):
        """websearch - external sysno query, existing sysno, ID output"""
        self.assertEqual([],
                         test_web_page_content(CFG_SITE_URL + '/search?sysno=000289446CER&of=id',
                                               expected_text="[95]"))

    def test_nonexisting_sysno_html_output(self):
        """websearch - external sysno query, non-existing sysno, HTML output"""
        self.assertEqual([],
                         test_web_page_content(CFG_SITE_URL + '/search?sysno=000289446CERRRR',
                                               expected_text="Requested record does not seem to exist."))

    def test_nonexisting_sysno_id_output(self):
        """websearch - external sysno query, non-existing sysno, ID output"""
        self.assertEqual([],
                         test_web_page_content(CFG_SITE_URL + '/search?sysno=000289446CERRRR&of=id',
                                               expected_text="[]"))

class WebSearchResultsRecordGroupingTest(InvenioTestCase):
    """Test search results page record grouping (rg)."""

    def test_search_results_rg_guest(self):
        """websearch - search results, records in groups of, guest"""
        self.assertEqual([],
                         test_web_page_content(CFG_SITE_URL + '/search?rg=17',
                                               expected_text="1 to 17"))

    def test_search_results_rg_nonguest(self):
        """websearch - search results, records in groups of, non-guest"""
        # This test used to fail due to saved user preference fetching
        # not overridden by URL rg argument.
        self.assertEqual([],
                         test_web_page_content(CFG_SITE_URL + '/search?rg=17',
                                               username='admin',
                                               expected_text="1 to 17"))

class WebSearchSpecialTermsQueryTest(InvenioTestCase):
    """Test of the search results for queries containing special terms."""

    def test_special_terms_u1(self):
        """websearch - query for special terms, U(1)"""
        self.assertEqual([],
                         test_web_page_content(CFG_SITE_URL + '/search?of=id&p=U%281%29',
                                               expected_text="[57, 79, 80, 88]"))

    def test_special_terms_u1_and_sl(self):
        """websearch - query for special terms, U(1) SL(2,Z)"""
        self.assertEqual([],
                         test_web_page_content(CFG_SITE_URL + '/search?of=id&p=U%281%29+SL%282%2CZ%29',
                                               expected_text="[88]"))

    def test_special_terms_u1_and_sl_or(self):
        """websearch - query for special terms, U(1) OR SL(2,Z)"""
        self.assertEqual([],
                         test_web_page_content(CFG_SITE_URL + '/search?of=id&p=U%281%29+OR+SL%282%2CZ%29',
                                               expected_text="[57, 79, 80, 88]"))

    @nottest
    def FIXME_TICKET_453_test_special_terms_u1_and_sl_or_parens(self):
        """websearch - query for special terms, (U(1) OR SL(2,Z))"""
        self.assertEqual([],
                         test_web_page_content(CFG_SITE_URL + '/search?of=id&p=%28U%281%29+OR+SL%282%2CZ%29%29',
                                               expected_text="[57, 79, 80, 88]"))

    def test_special_terms_u1_and_sl_in_quotes(self):
        """websearch - query for special terms, ('SL(2,Z)' OR 'U(1)')"""
        self.assertEqual([],
                         test_web_page_content(CFG_SITE_URL + "/search?of=id&p=%28%27SL%282%2CZ%29%27+OR+%27U%281%29%27%29",
                                               expected_text="[57, 79, 80, 88, 96]"))


class WebSearchJournalQueryTest(InvenioTestCase):
    """Test of the search results for journal pubinfo queries."""

    def test_query_journal_title_only(self):
        """websearch - journal publication info query, title only"""
        self.assertEqual([],
                         test_web_page_content(CFG_SITE_URL + '/search?of=id&f=journal&p=Phys.+Lett.+B',
                                               expected_text="[78, 85, 87]"))
        self.assertEqual([],
                         test_web_page_content(CFG_SITE_URL + '/search?of=id&f=journal&p=Phys.+Lett.+B',
                                               username='admin',
                                               expected_text="[77, 78, 85, 87]"))

    def test_query_journal_full_pubinfo(self):
        """websearch - journal publication info query, full reference"""
        self.assertEqual([],
                         test_web_page_content(CFG_SITE_URL + '/search?of=id&f=journal&p=Phys.+Lett.+B+531+%282002%29+301',
                                               expected_text="[78]"))

class WebSearchStemmedIndexQueryTest(InvenioTestCase):
    """Test of the search results for queries using stemmed indexes."""

    def test_query_stemmed_lowercase(self):
        """websearch - stemmed index query, lowercase"""
        # note that dasse/Dasse is stemmed into dass/Dass, as expected
        self.assertEqual([],
                         test_web_page_content(CFG_SITE_URL + '/search?of=id&p=dasse',
                                               expected_text="[25, 26]"))

    def test_query_stemmed_uppercase(self):
        """websearch - stemmed index query, uppercase"""
        # ... but note also that DASSE is stemmed into DASSE(!); so
        # the test would fail if the search engine would not lower the
        # query term.  (Something that is not necessary for
        # non-stemmed indexes.)
        self.assertEqual([],
                         test_web_page_content(CFG_SITE_URL + '/search?of=id&p=DASSE',
                                               expected_text="[25, 26]"))

class WebSearchSummarizerTest(InvenioTestCase):
    """Test of the search results summarizer functions."""

    def test_most_popular_field_values_singletag(self):
        """websearch - most popular field values, simple tag"""
        from invenio.search_engine import get_most_popular_field_values
        self.assertEqual([('PREPRINT', 37), ('ARTICLE', 28), ('BOOK', 14), ('THESIS', 8), ('PICTURE', 7),
                         ('DRAFT', 2), ('POETRY', 2), ('REPORT', 2), ('ALEPHPAPER', 1), ('ATLANTISTIMESNEWS', 1),
                         ('ISOLDEPAPER', 1)],
                         get_most_popular_field_values(range(0,100), '980__a'))

    def test_most_popular_field_values_singletag_multiexclusion(self):
        """websearch - most popular field values, simple tag, multiple exclusions"""
        from invenio.search_engine import get_most_popular_field_values
        self.assertEqual([('PREPRINT', 37), ('ARTICLE', 28), ('BOOK', 14), ('DRAFT', 2), ('REPORT', 2),
                          ('ALEPHPAPER', 1), ('ATLANTISTIMESNEWS', 1), ('ISOLDEPAPER', 1)],
                         get_most_popular_field_values(range(0,100), '980__a', ('THESIS', 'PICTURE', 'POETRY')))

    def test_most_popular_field_values_multitag(self):
        """websearch - most popular field values, multiple tags"""
        from invenio.search_engine import get_most_popular_field_values
        self.assertEqual([('Ellis, J', 3), ('Enqvist, K', 1), ('Ibanez, L E', 1), ('Nanopoulos, D V', 1), ('Ross, G G', 1)],
                         get_most_popular_field_values((9, 14, 18), ('100__a', '700__a')))

    def test_most_popular_field_values_multitag_singleexclusion(self):
        """websearch - most popular field values, multiple tags, single exclusion"""
        from invenio.search_engine import get_most_popular_field_values
        self.assertEqual([('Enqvist, K', 1), ('Ibanez, L E', 1), ('Nanopoulos, D V', 1), ('Ross, G G', 1)],
                         get_most_popular_field_values((9, 14, 18), ('100__a', '700__a'), ('Ellis, J')))

    def test_most_popular_field_values_multitag_countrepetitive(self):
        """websearch - most popular field values, multiple tags, counting repetitive occurrences"""
        from invenio.search_engine import get_most_popular_field_values
        self.assertEqual([('THESIS', 2), ('REPORT', 1)],
                         get_most_popular_field_values((41,), ('690C_a', '980__a'), count_repetitive_values=True))
        self.assertEqual([('REPORT', 1), ('THESIS', 1)],
                         get_most_popular_field_values((41,), ('690C_a', '980__a'), count_repetitive_values=False))

    def test_ellis_citation_summary(self):
        """websearch - query ellis, citation summary output format"""
        self.assertEqual([],
                         test_web_page_content(CFG_SITE_URL + '/search?p=ellis&of=hcs',
                                               expected_text="Less known papers (1-9)",
                                               expected_link_target=CFG_SITE_URL+"/search?p=ellis%20AND%20cited%3A1-%3E9",
                                               expected_link_label='1'))

    @nottest
    def test_ellis_not_quark_citation_summary_advanced(self):
        """websearch - ellis and not quark, citation summary format advanced"""
        self.assertEqual([],
                         test_web_page_content(CFG_SITE_URL + '/search?ln=en&as=1&m1=a&p1=ellis&f1=author&op1=n&m2=a&p2=quark&f2=&op2=a&m3=a&p3=&f3=&action_search=Search&sf=&so=a&rm=&rg=10&sc=1&of=hcs',
                                               expected_text="Less known papers (1-9)",
                                               expected_link_target=CFG_SITE_URL+'/search?p=author%3Aellis%20and%20not%20quark%20AND%20cited%3A1-%3E9',
                                               expected_link_label='1'))

    def test_ellis_not_quark_citation_summary_regular(self):
        """websearch - ellis and not quark, citation summary format regular"""
        self.assertEqual([],
                         test_web_page_content(CFG_SITE_URL + '/search?ln=en&p=author%3Aellis+and+not+quark&f=&action_search=Search&sf=&so=d&rm=&rg=10&sc=0&of=hcs',
                                               expected_text="Less known papers (1-9)",
                                               expected_link_target=CFG_SITE_URL+'/search?p=author%3Aellis%20and%20not%20quark%20AND%20cited%3A1-%3E9',
                                               expected_link_label='1'))


class WebSearchRecordCollectionGuessTest(InvenioTestCase):
    """Primary collection guessing tests."""

    def test_guess_primary_collection_of_a_record(self):
        """websearch - guess_primary_collection_of_a_record"""
        from invenio.search_engine import guess_primary_collection_of_a_record
        self.assertEqual(guess_primary_collection_of_a_record(96), 'Articles')

    def test_guess_collection_of_a_record(self):
        """websearch - guess_collection_of_a_record"""
        from invenio.search_engine import guess_collection_of_a_record
        self.assertEqual(guess_collection_of_a_record(96), 'Articles')
        self.assertEqual(guess_collection_of_a_record(96, '%s/collection/Theoretical Physics (TH)?ln=en' % CFG_SITE_URL), 'Articles')
        self.assertEqual(guess_collection_of_a_record(12, '%s/collection/Theoretical Physics (TH)?ln=en' % CFG_SITE_URL), 'Theoretical Physics (TH)')
        self.assertEqual(guess_collection_of_a_record(12, '%s/collection/Theoretical%%20Physics%%20%%28TH%%29?ln=en' % CFG_SITE_URL), 'Theoretical Physics (TH)')

class WebSearchGetFieldValuesTest(InvenioTestCase):
    """Testing get_fieldvalues() function."""

    def test_get_fieldvalues_001(self):
        """websearch - get_fieldvalues() for bibxxx-agnostic tags"""
        from invenio.search_engine_utils import get_fieldvalues
        self.assertEqual(get_fieldvalues(10, '001___'), ['10'])

    def test_get_fieldvalues_980(self):
        """websearch - get_fieldvalues() for bibxxx-powered tags"""
        from invenio.search_engine_utils import get_fieldvalues
        self.assertEqual(get_fieldvalues(18, '700__a'), ['Enqvist, K', 'Nanopoulos, D V'])
        self.assertEqual(get_fieldvalues(18, '909C1u'), ['CERN'])

    def test_get_fieldvalues_wildcard(self):
        """websearch - get_fieldvalues() for tag wildcards"""
        from invenio.search_engine_utils import get_fieldvalues
        self.assertEqual(get_fieldvalues(18, '%'), [])
        self.assertEqual(get_fieldvalues(18, '7%'), [])
        self.assertEqual(get_fieldvalues(18, '700%'), ['Enqvist, K', 'Nanopoulos, D V'])
        self.assertEqual(get_fieldvalues(18, '909C0%'), ['1985', '13','TH'])

    def test_get_fieldvalues_recIDs(self):
        """websearch - get_fieldvalues() for list of recIDs"""
        from invenio.search_engine_utils import get_fieldvalues
        self.assertEqual(get_fieldvalues([], '001___'), [])
        self.assertEqual(get_fieldvalues([], '700__a'), [])
        self.assertEqual(get_fieldvalues([10, 13], '001___'), ['10', '13'])
        self.assertEqual(get_fieldvalues([18, 13], '700__a'),
                         ['Dawson, S', 'Ellis, R K', 'Enqvist, K', 'Nanopoulos, D V'])

    def test_get_fieldvalues_repetitive(self):
        """websearch - get_fieldvalues() for repetitive values"""
        from invenio.search_engine_utils import get_fieldvalues
        self.assertEqual(get_fieldvalues([17, 18], '909C1u'),
                         ['CERN', 'CERN'])
        self.assertEqual(get_fieldvalues([17, 18], '909C1u', repetitive_values=True),
                         ['CERN', 'CERN'])
        self.assertEqual(get_fieldvalues([17, 18], '909C1u', repetitive_values=False),
                         ['CERN'])

class WebSearchAddToBasketTest(InvenioTestCase):
    """Test of the add-to-basket presence depending on user rights."""

    def test_add_to_basket_guest(self):
        """websearch - add-to-basket facility not allowed for guests"""
        self.assertEqual([],
                         test_web_page_content(CFG_SITE_URL + '/search?p=recid%3A10',
                                               unexpected_text='Add to basket'))
        self.assertEqual([],
                         test_web_page_content(CFG_SITE_URL + '/search?p=recid%3A10',
                                               expected_text='<input name="recid" type="checkbox" value="10" />'))

    def test_add_to_basket_jekyll(self):
        """websearch - add-to-basket facility allowed for Dr. Jekyll"""
        self.assertEqual([],
                         test_web_page_content(CFG_SITE_URL + '/search?p=recid%3A10',
                                               expected_text='Add to basket',
                                               username='jekyll',
                                               password='j123ekyll'))
        self.assertEqual([],
                         test_web_page_content(CFG_SITE_URL + '/search?p=recid%3A10',
                                               expected_text='<input name="recid" type="checkbox" value="10" />',
                                               username='jekyll',
                                               password='j123ekyll'))

    def test_add_to_basket_hyde(self):
        """websearch - add-to-basket facility denied to Mr. Hyde"""
        self.assertEqual([],
                         test_web_page_content(CFG_SITE_URL + '/search?p=recid%3A10',
                                               unexpected_text='Add to basket',
                                               username='hyde',
                                               password='h123yde'))
        self.assertEqual([],
                         test_web_page_content(CFG_SITE_URL + '/search?p=recid%3A10',
                                               # we allow export of selected records
                                               expected_text='<input name="recid" type="checkbox" value="10" />',
                                               username='hyde',
                                               password='h123yde'))

class WebSearchAlertTeaserTest(InvenioTestCase):
    """Test of the alert teaser presence depending on user rights."""

    def test_alert_teaser_guest(self):
        """websearch - alert teaser allowed for guests"""
        self.assertEqual([],
                         test_web_page_content(CFG_SITE_URL + '/search?p=ellis',
                                               expected_link_label='email alert'))
        self.assertEqual([],
                         test_web_page_content(CFG_SITE_URL + '/search?p=ellis',
                                               expected_text='RSS feed'))

    def test_alert_teaser_jekyll(self):
        """websearch - alert teaser allowed for Dr. Jekyll"""
        self.assertEqual([],
                         test_web_page_content(CFG_SITE_URL + '/search?p=ellis',
                                               expected_text='email alert',
                                               username='jekyll',
                                               password='j123ekyll'))
        self.assertEqual([],
                         test_web_page_content(CFG_SITE_URL + '/search?p=ellis',
                                               expected_text='RSS feed',
                                               username='jekyll',
                                               password='j123ekyll'))

    def test_alert_teaser_hyde(self):
        """websearch - alert teaser allowed for Mr. Hyde"""
        self.assertEqual([],
                         test_web_page_content(CFG_SITE_URL + '/search?p=ellis',
                                               expected_text='email alert',
                                               username='hyde',
                                               password='h123yde'))
        self.assertEqual([],
                         test_web_page_content(CFG_SITE_URL + '/search?p=ellis',
                                               expected_text='RSS feed',
                                               username='hyde',
                                               password='h123yde'))


class WebSearchSpanQueryTest(InvenioTestCase):
    """Test of span queries."""

    def test_span_in_word_index(self):
        """websearch - span query in a word index"""
        self.assertEqual([],
                         test_web_page_content(CFG_SITE_URL + '/search?p=year%3A1992-%3E1996&of=id&ap=0',
                                               expected_text='[17, 66, 69, 71]'))

    def test_span_in_phrase_index(self):
        """websearch - span query in a phrase index"""
        self.assertEqual([],
                         test_web_page_content(CFG_SITE_URL + '/search?p=year%3A%221992%22-%3E%221996%22&of=id&ap=0',
                                               expected_text='[17, 66, 69, 71]'))

    def test_span_in_bibxxx(self):
        """websearch - span query in MARC tables"""
        self.assertEqual([],
                         test_web_page_content(CFG_SITE_URL + '/search?p=909C0y%3A%221992%22-%3E%221996%22&of=id&ap=0',
                                               expected_text='[17, 66, 69, 71]'))

    def test_span_with_spaces(self):
        """websearch - no span query when a space is around"""
        # useful for reaction search
        self.assertEqual([],
                         test_web_page_content(CFG_SITE_URL + '/search?p=title%3A%27mu%20--%3E%20e%27&of=id&ap=0',
                                               expected_text='[67]'))
        self.assertEqual([],
                         test_web_page_content(CFG_SITE_URL + '/search?p=245%3A%27mu%20--%3E%20e%27&of=id&ap=0',
                                               expected_text='[67]'))

    def test_span_in_author(self):
        """websearch - span query in special author index"""
        self.assertEqual([],
                         test_web_page_content(CFG_SITE_URL + '/search?p=author%3A%22Ellis,%20K%22-%3E%22Ellis,%20RZ%22&of=id&ap=0',
                                               expected_text='[8, 9, 11, 12, 13, 14, 17, 18, 47]'))


class WebSearchReferstoCitedbyTest(InvenioTestCase):
    """Test of refersto/citedby search operators."""

    def test_refersto_recid(self):
        'websearch - refersto:recid:84'
        self.assertEqual([],
                         test_web_page_content(CFG_SITE_URL + '/search?p=refersto%3Arecid%3A84&of=id&ap=0',
                                               expected_text='[85, 88, 91]'))

    def test_refersto_repno(self):
        'websearch - refersto:reportnumber:hep-th/0205061'
        self.assertEqual([],
                         test_web_page_content(CFG_SITE_URL + '/search?p=refersto%3Areportnumber%3Ahep-th/0205061&of=id&ap=0',
                                               expected_text='[91]'))

    def test_refersto_author_word(self):
        'websearch - refersto:author:klebanov'
        self.assertEqual([],
                         test_web_page_content(CFG_SITE_URL + '/search?p=refersto%3Aauthor%3Aklebanov&of=id&ap=0',
                                               expected_text='[85, 86, 88, 91]'))

    def test_refersto_author_phrase(self):
        'websearch - refersto:author:"Klebanov, I"'
        self.assertEqual([],
                         test_web_page_content(CFG_SITE_URL + '/search?p=refersto%3Aauthor%3A%22Klebanov,%20I%22&of=id&ap=0',
                                               expected_text='[85, 86, 88, 91]'))

    def test_citedby_recid(self):
        'websearch - citedby:recid:92'
        self.assertEqual([],
                         test_web_page_content(CFG_SITE_URL + '/search?p=citedby%3Arecid%3A92&of=id&ap=0',
                                               expected_text='[74, 91]'))

    def test_citedby_repno(self):
        'websearch - citedby:reportnumber:hep-th/0205061'
        self.assertEqual([],
                         test_web_page_content(CFG_SITE_URL + '/search?p=citedby%3Areportnumber%3Ahep-th/0205061&of=id&ap=0',
                                               expected_text='[78]'))

    def test_citedby_author_word(self):
        'websearch - citedby:author:klebanov'
        self.assertEqual([],
                         test_web_page_content(CFG_SITE_URL + '/search?p=citedby%3Aauthor%3Aklebanov&of=id&ap=0',
                                               expected_text='[95]'))

    def test_citedby_author_phrase(self):
        'websearch - citedby:author:"Klebanov, I"'
        self.assertEqual([],
                         test_web_page_content(CFG_SITE_URL + '/search?p=citedby%3Aauthor%3A%22Klebanov,%20I%22&of=id&ap=0',
                                               expected_text='[95]'))

    def test_refersto_bad_query(self):
        'websearch - refersto:title:'
        self.assertEqual([],
                         test_web_page_content(CFG_SITE_URL + '/search?p=refersto%3Atitle%3A',
                                               expected_text='There are no records referring to title:.'))

    def test_citedby_bad_query(self):
        'websearch - citedby:title:'
        self.assertEqual([],
                         test_web_page_content(CFG_SITE_URL + '/search?p=citedby%3Atitle%3A',
                                               expected_text='There are no records cited by title:.'))


class WebSearchSPIRESSyntaxTest(InvenioTestCase):
    """Test of SPIRES syntax issues"""

    if CFG_WEBSEARCH_SPIRES_SYNTAX > 0:
        def test_and_not_parens(self):
            'websearch - find a ellis, j and not a enqvist'
            self.assertEqual([],
                             test_web_page_content(CFG_SITE_URL +'/search?p=find+a+ellis%2C+j+and+not+a+enqvist&of=id&ap=0',
                                                   expected_text='[9, 12, 14, 47]'))

    if DATEUTIL_AVAILABLE:
        def test_dadd_search(self):
            'websearch - find da > today - 3650'
            # XXX: assumes we've reinstalled our site in the last 10 years
            # should return every document in the system
            self.assertEqual([],
                             test_web_page_content(CFG_SITE_URL +'/search?ln=en&p=find+da+%3E+today+-+3650&f=&of=id',
                                                  expected_text='[1, 2, 3, 4, 5, 6, 7, 8, 9, 10, 11, 12, 13, 14, 15, 16, 17, 18, 19, 20, 21, 22, 23, 24, 25, 26, 27, 28, 29, 30, 31, 32, 33, 34, 43, 44, 45, 46, 47, 48, 49, 50, 51, 52, 53, 54, 55, 56, 57, 58, 59, 60, 61, 62, 63, 64, 65, 66, 67, 68, 69, 70, 71, 72, 73, 74, 75, 76, 78, 79, 80, 81, 82, 83, 84, 85, 86, 87, 88, 89, 90, 91, 92, 93, 94, 95, 96, 97, 99, 100, 101, 102, 103, 104, 107, 108, 113, 127, 128]'))


class WebSearchDateQueryTest(InvenioTestCase):
    """Test various date queries."""

    def setUp(self):
        """Establish variables we plan to re-use"""
        from invenio.intbitset import intbitset
        self.empty = intbitset()

    def test_search_unit_hits_for_datecreated_previous_millenia(self):
        """websearch - search_unit with datecreated returns >0 hits for docs in the last 1000 years"""
        from invenio.search_engine import search_unit
        self.assertNotEqual(self.empty, search_unit('1000-01-01->9999-12-31', 'datecreated'))

    def test_search_unit_hits_for_datemodified_previous_millenia(self):
        """websearch - search_unit with datemodified returns >0 hits for docs in the last 1000 years"""
        from invenio.search_engine import search_unit
        self.assertNotEqual(self.empty, search_unit('1000-01-01->9999-12-31', 'datemodified'))

    def test_search_unit_in_bibrec_for_datecreated_previous_millenia(self):
        """websearch - search_unit_in_bibrec with creationdate gets >0 hits for past 1000 years"""
        from invenio.search_engine import search_unit_in_bibrec
        self.assertNotEqual(self.empty, search_unit_in_bibrec("1000-01-01", "9999-12-31", 'creationdate'))

    def test_search_unit_in_bibrec_for_datecreated_next_millenia(self):
        """websearch - search_unit_in_bibrec with creationdate gets 0 hits for after year 3000"""
        from invenio.search_engine import search_unit_in_bibrec
        self.assertEqual(self.empty, search_unit_in_bibrec("3000-01-01", "9999-12-31", 'creationdate'))


class WebSearchSynonymQueryTest(InvenioTestCase):
    """Test of queries using synonyms."""

    def test_journal_phrvd(self):
        """websearch - search-time synonym search, journal title"""
        self.assertEqual([],
                         test_web_page_content(CFG_SITE_URL + '/search?p=PHRVD&f=journal&of=id',
                                               expected_text="[66, 72]"))

    def test_journal_phrvd_54_1996_4234(self):
        """websearch - search-time synonym search, journal article"""
        self.assertEqual([],
                         test_web_page_content(CFG_SITE_URL + '/search?p=PHRVD%2054%20%281996%29%204234&f=journal&of=id',
                                               expected_text="[66]"))

    def test_journal_beta_decay_title(self):
        """websearch - index-time synonym search, beta decay in title"""
        self.assertEqual([],
                         test_web_page_content(CFG_SITE_URL + '/search?p=beta+decay&f=title&of=id',
                                               expected_text="[59]"))
        self.assertEqual([],
                         test_web_page_content(CFG_SITE_URL + '/search?p=%CE%B2+decay&f=title&of=id',
                                               expected_text="[59]"))

    def test_journal_beta_decay_global(self):
        """websearch - index-time synonym search, beta decay in any field"""
        self.assertEqual([],
                         test_web_page_content(CFG_SITE_URL + '/search?p=beta+decay&of=id',
                                               expected_text="[52, 59]"))
        self.assertEqual([],
                         test_web_page_content(CFG_SITE_URL + '/search?p=%CE%B2+decay&of=id',
                                               expected_text="[59]"))

    def test_journal_beta_title(self):
        """websearch - index-time synonym search, beta in title"""
        self.assertEqual([],
                         test_web_page_content(CFG_SITE_URL + '/search?p=beta&f=title&of=id',
                                               expected_text="[59]"))
        self.assertEqual([],
                         test_web_page_content(CFG_SITE_URL + '/search?p=%CE%B2&f=title&of=id',
                                               expected_text="[59]"))

    def test_journal_beta_global(self):
        """websearch - index-time synonym search, beta in any field"""
        self.assertEqual([],
                         test_web_page_content(CFG_SITE_URL + '/search?p=beta&of=id',
                                               expected_text="[52, 59]"))
        self.assertEqual([],
                         test_web_page_content(CFG_SITE_URL + '/search?p=%CE%B2&of=id',
                                               expected_text="[59]"))

class WebSearchWashCollectionsTest(InvenioTestCase):
    """Test if the collection argument is washed correctly"""

    def test_wash_coll_when_coll_restricted(self):
        """websearch - washing of restricted daughter collections"""
        from invenio.search_engine import wash_colls
        self.assertEqual(
            sorted(wash_colls(cc='', c=['Books & Reports', 'Theses'])[1]),
            ['Books & Reports', 'Theses'])
        self.assertEqual(
            sorted(wash_colls(cc='', c=['Books & Reports', 'Theses'])[2]),
            ['Books & Reports', 'Theses'])


class WebSearchAuthorCountQueryTest(InvenioTestCase):
    """Test of queries using authorcount fields."""

    def test_journal_authorcount_word(self):
        """websearch - author count, word query"""
        self.assertEqual([],
                         test_web_page_content(CFG_SITE_URL + '/search?p=4&f=authorcount&of=id',
                                               expected_text="[51, 54, 59, 66, 92, 96]"))

    def test_journal_authorcount_phrase(self):
        """websearch - author count, phrase query"""
        self.assertEqual([],
                         test_web_page_content(CFG_SITE_URL + '/search?p=%224%22&f=authorcount&of=id',
                                               expected_text="[51, 54, 59, 66, 92, 96]"))

    def test_journal_authorcount_span(self):
        """websearch - author count, span query"""
        self.assertEqual([],
                         test_web_page_content(CFG_SITE_URL + '/search?p=authorcount%3A9-%3E16&of=id',
                                               expected_text="[69, 71, 127]"))

    def test_journal_authorcount_plus(self):
        """websearch - author count, plus query"""
        self.assertEqual([],
                         test_web_page_content(CFG_SITE_URL + '/search?p=50%2B&f=authorcount&of=id',
                                               expected_text="[10, 17]"))

<<<<<<< HEAD
class WebSearchPerformRequestSearchRefactoringTest(InvenioTestCase):
=======

class WebSearchItemCountQueryTest(unittest.TestCase):
    """Test of queries using itemcount field/index"""

    def test_itemcount_plus(self):
        """websearch - item count, search for more than one item, using 'plus'"""
        self.assertEqual([],
                         test_web_page_content(CFG_SITE_URL + '/search?p=2%2B&f=itemcount&of=id',
                                               expected_text="[31, 32, 34]"))

    def test_itemcount_span(self):
        """websearch - item count, search for more than one item, using 'span'"""
        self.assertEqual([],
                         test_web_page_content(CFG_SITE_URL + '/search?p=2->10&f=itemcount&of=id',
                                               expected_text="[31, 32, 34]"))

    def test_itemcount_phrase(self):
        """websearch - item count, search for records with exactly two items, phrase"""
        self.assertEqual([],
                         test_web_page_content(CFG_SITE_URL + '/search?p=%222%22&f=itemcount&of=id',
                                               expected_text="[31, 34]"))

    def test_itemcount_records_with_two_items(self):
        """websearch - item count, search for records with exactly two items"""
        self.assertEqual([],
                         test_web_page_content(CFG_SITE_URL + '/search?p=2&f=itemcount&of=id',
                                               expected_text="[31, 34]"))


class WebSearchFiletypeQueryTest(unittest.TestCase):
    """Test of queries using filetype fields."""

    def test_mpg_filetype(self):
        """websearch - file type, query for tif extension"""
        self.assertEqual([],
                         test_web_page_content(CFG_SITE_URL + '/search?ln=en&p=mpg&f=filetype&of=id',
                                               expected_text="[113]"))

    def test_tif_filetype_and_word_study(self):
        """websearch - file type, query for tif extension and word 'study'"""
        self.assertEqual([],
                         test_web_page_content(CFG_SITE_URL + '/search?ln=en&p=study+filetype%3Atif&of=id',
                                               expected_text="[71]"))

    def test_pdf_filetype_and_phrase(self):
        """websearch - file type, query for pdf extension and phrase 'parameter test'"""
        self.assertEqual([],
                  test_web_page_content(CFG_SITE_URL + '/search?ln=en&p=filetype%3Apdf+parameter+test&of=id',
                                        expected_text="[50, 93]"))


class WebSearchPerformRequestSearchRefactoringTest(unittest.TestCase):
>>>>>>> 76638fd1
    """Tests the perform request search API after refactoring."""

    def _run_test(self, test_args, expected_results):
        from invenio.search_engine import perform_request_search
        params = {}

        params.update(map(lambda y: (y[0], ',' in y[1] and ', ' not in y[1] and y[1].split(',') or y[1]), map(lambda x: x.split('=', 1), test_args.split(';'))))

        #params.update(map(lambda x: x.split('=', 1), test_args.split(';')))

        req = cStringIO.StringIO()
        params['req'] = req

        recs = perform_request_search(**params)

        if isinstance(expected_results, str):
            req.seek(0)
            recs = req.read()

        # this is just used to generate the results from the seearch engine before refactoring
        #if recs != expected_results:
        #    print test_args
        #    print params
        #    print recs


        self.assertEqual(recs, expected_results, "Error, we expect: %s, and we received: %s" % (expected_results, recs))



    def test_queries(self):
        """websearch - testing p_r_s standard arguments and their combinations"""

        self._run_test('p=ellis;f=author;action=Search', [8, 9, 10, 11, 12, 13, 14, 16, 17, 18, 47])

        self._run_test('p=ellis;f=author;sf=title;action=Search', [8, 16, 14, 9, 11, 17, 18, 12, 10, 47, 13])

        self._run_test('p=ellis;f=author;sf=title;wl=5;action=Search', [8, 16, 14, 9, 11, 17, 18, 12, 10, 47, 13])

        self._run_test('p=ellis;f=author;sf=title;wl=5;so=a', [13, 47, 10, 12, 18, 17, 11, 9, 14, 16, 8])

        self._run_test('p=ellis;f=author;sf=title;wl=5;so=d', [8, 16, 14, 9, 11, 17, 18, 12, 10, 47, 13])

        self._run_test('p=ell*;sf=title;wl=5', [8, 15, 16, 14, 9, 11, 17, 18, 12, 10, 47, 13])

        self._run_test('p=ell*;sf=title;wl=1', [10])

        self._run_test('p=ell*;sf=title;wl=100', [8, 15, 16, 14, 9, 11, 17, 18, 12, 10, 47, 13])

        self._run_test('p=muon OR kaon;f=author;sf=title;wl=5;action=Search', [])

        self._run_test('p=muon OR kaon;sf=title;wl=5;action=Search', [67, 12])

        self._run_test('p=muon OR kaon;sf=title;wl=5;c=Articles,Preprints', [67, 12])

        self._run_test('p=muon OR kaon;sf=title;wl=5;c=Articles', [67])

        self._run_test('p=muon OR kaon;sf=title;wl=5;c=Preprints', [12])

        # FIXME_TICKET_1174
        # self._run_test('p=el*;rm=citation', [2, 8, 9, 10, 11, 12, 13, 14, 15, 16, 17, 23, 30, 32, 34, 47, 48, 51, 52, 54, 56, 58, 59, 92, 97, 100, 103, 18, 74, 91, 94, 81])

        from invenio.bibrank_bridge_utils import get_external_word_similarity_ranker

        if not get_external_word_similarity_ranker():
            self._run_test('p=el*;rm=wrd', [2, 8, 9, 10, 11, 12, 13, 14, 15, 16, 17, 18, 23, 30, 32, 34, 47, 48, 51, 52, 54, 56, 58, 59, 74, 81, 91, 92, 94, 97, 100, 103, 109, 127, 128])

        self._run_test('p=el*;sf=title', [100, 32, 8, 15, 16, 81, 97, 34, 23, 127, 58, 2, 14, 9, 128, 11, 30, 109, 52, 48, 94, 17, 56, 18, 91, 59, 12, 92, 74, 54, 103, 10, 51, 47, 13])

        self._run_test('p=boson;rm=citation', [1, 47, 50, 107, 108, 77, 95])

        if not get_external_word_similarity_ranker():
            self._run_test('p=boson;rm=wrd', [108, 77, 47, 50, 95, 1, 107])

        self._run_test('p1=ellis;f1=author;m1=a;op1=a;p2=john;f2=author;m2=a', [9, 12, 14, 18])

        self._run_test('p1=ellis;f1=author;m1=o;op1=a;p2=john;f2=author;m2=o', [9, 12, 14, 18])

        self._run_test('p1=ellis;f1=author;m1=e;op1=a;p2=john;f2=author;m2=e', [])

        self._run_test('p1=ellis;f1=author;m1=a;op1=o;p2=john;f2=author;m2=a', [8, 9, 10, 11, 12, 13, 14, 16, 17, 18, 47])

        self._run_test('p1=ellis;f1=author;m1=o;op1=o;p2=john;f2=author;m2=o', [8, 9, 10, 11, 12, 13, 14, 16, 17, 18, 47])

        self._run_test('p1=ellis;f1=author;m1=e;op1=o;p2=john;f2=author;m2=e', [])

        self._run_test('p1=ellis;f1=author;m1=a;op1=n;p2=john;f2=author;m2=a', [8, 10, 11, 13, 16, 17, 47])

        self._run_test('p1=ellis;f1=author;m1=o;op1=n;p2=john;f2=author;m2=o', [8, 10, 11, 13, 16, 17, 47])

        self._run_test('p1=ellis;f1=author;m1=e;op1=n;p2=john;f2=author;m2=e', [])

        self._run_test('p=Ellis, J;ap=1', [9, 10, 11, 12, 14, 17, 18, 47])

        self._run_test('p=Ellis, J;ap=0', [9, 10, 11, 12, 14, 17, 18, 47])

        self._run_test('p=recid:148x', [])

        self._run_test('p=recid:148x;of=xm;rg=200', "<collection xmlns=\"http://www.loc.gov/MARC21/slim\">\n\n</collection>")


class WebSearchGetRecordTests(InvenioTestCase):
    def setUp(self):
        self.recid = run_sql("INSERT INTO bibrec(creation_date, modification_date) VALUES(NOW(), NOW())")

    def tearDown(self):
        run_sql("DELETE FROM bibrec WHERE id=%s", (self.recid,))

    def test_get_record(self):
        """bibformat - test print_record and get_record of empty record"""
        from invenio.search_engine import print_record, get_record
        self.assertEqual(print_record(self.recid, 'xm'), '    <record>\n        <controlfield tag="001">%s</controlfield>\n    </record>\n\n    ' % self.recid)
        self.assertEqual(get_record(self.recid), {'001': [([], ' ', ' ', str(self.recid), 1)]})


class WebSearchExactTitleIndexTest(InvenioTestCase):
    """Checks if exact title index works correctly """

    def test_exacttitle_query_solves_problems(self):
        """websearch - check exacttitle query solves problems"""
        error_messages = []
        error_messages.extend(test_web_page_content(CFG_SITE_URL + "/search?ln=en&p=exacttitle%3A'solves+problems'&f=&action_search=Search",
                                                    expected_text = "Non-compact supergravity solves problems"))
        if error_messages:
            self.fail(merge_error_messages(error_messages))

    def test_exacttitle_query_solve_problems(self):
        """websearch - check exacttitle query solve problems"""
        error_messages = []
        error_messages.extend(test_web_page_content(CFG_SITE_URL + "/search?ln=en&p=exacttitle%3A'solve+problems'&f=&action_search=Search",
                                                    expected_text = ['Search term', 'solve problems', 'did not match']))
        if error_messages:
            self.fail(merge_error_messages(error_messages))

    def test_exacttitle_query_photon_beam(self):
        """websearch - check exacttitle search photon beam"""
        error_messages = []
        error_messages.extend(test_web_page_content(CFG_SITE_URL + "/search?ln=en&p=exacttitle%3A'photon+beam'&f=&action_search=Search",
                                                    expected_text = "Development of photon beam diagnostics"))
        if error_messages:
            self.fail(merge_error_messages(error_messages))

    def test_exacttitle_query_photons_beam(self):
        """websearch - check exacttitle search photons beam"""
        error_messages = []
        error_messages.extend(test_web_page_content(CFG_SITE_URL + "/search?ln=en&p=exacttitle%3A'photons+beam'&f=&action_search=Search",
                                                    expected_text = ['Search term', 'photons beam', 'did not match']))
        if error_messages:
            self.fail(merge_error_messages(error_messages))


class WebSearchUserSettingsTest(InvenioTestCase):
    """Checks WebSearch User Settings form"""

    def test_multiple_collection_settings(self):
        """websearch - check webaccount settings multiple collection manipulation"""
        from invenio.sqlalchemyutils import db
        from invenio.websession_model import User
        edit_url = url_for("webaccount.edit", name="WebSearchSettings", _external=True, _scheme='https')
        admin = User.query.get(1)
        settings = dict(admin.settings)
        db.session.expunge_all()

        # Login admin user
        browser = get_authenticated_mechanize_browser("admin", "")
        browser.open(edit_url)
        browser.select_form(nr=0)
        browser.form['c'] = ['ALEPH', 'ALEPH Papers']
        browser.submit()

        admin = User.query.get(1)
        self.assertEqual(admin.settings.get('c'), ['ALEPH', 'ALEPH Papers'])
        admin.settings = settings
        db.session.merge(admin)
        db.session.commit()

    def test_single_collection_settings(self):
        """websearch - check webaccount settings single collection manipulation"""
        from invenio.sqlalchemyutils import db
        from invenio.websession_model import User
        edit_url = url_for("webaccount.edit", name="WebSearchSettings", _external=True, _scheme='https')
        admin = User.query.get(1)
        settings = dict(admin.settings)
        db.session.expunge_all()

        # Login admin user
        browser = get_authenticated_mechanize_browser("admin", "")
        browser.open(edit_url)
        browser.select_form(nr=0)
        browser.form['c'] = ['ALEPH']
        browser.submit()

        admin = User.query.get(1)
        self.assertEqual(admin.settings.get('c'), ['ALEPH'])
        admin.settings = settings
        db.session.merge(admin)
        db.session.commit()


TEST_SUITE = make_test_suite(WebSearchWebPagesAvailabilityTest,
                             WebSearchTestSearch,
                             WebSearchTestBrowse,
                             WebSearchTestOpenURL,
                             WebSearchTestCollections,
                             WebSearchTestRecord,
                             WebSearchTestLegacyURLs,
                             WebSearchNearestTermsTest,
                             WebSearchBooleanQueryTest,
                             WebSearchAuthorQueryTest,
                             WebSearchSearchEnginePythonAPITest,
                             WebSearchSearchEngineWebAPITest,
                             WebSearchRecordWebAPITest,
                             WebSearchRestrictedCollectionTest,
                             WebSearchRestrictedCollectionHandlingTest,
                             WebSearchRestrictedPicturesTest,
                             WebSearchRestrictedWebJournalFilesTest,
                             WebSearchRSSFeedServiceTest,
                             WebSearchXSSVulnerabilityTest,
                             WebSearchResultsOverview,
                             WebSearchSortResultsTest,
                             WebSearchSearchResultsXML,
                             WebSearchUnicodeQueryTest,
                             WebSearchMARCQueryTest,
                             WebSearchExtSysnoQueryTest,
                             WebSearchResultsRecordGroupingTest,
                             WebSearchSpecialTermsQueryTest,
                             WebSearchJournalQueryTest,
                             WebSearchStemmedIndexQueryTest,
                             WebSearchSummarizerTest,
                             WebSearchRecordCollectionGuessTest,
                             WebSearchGetFieldValuesTest,
                             WebSearchAddToBasketTest,
                             WebSearchAlertTeaserTest,
                             WebSearchSpanQueryTest,
                             WebSearchReferstoCitedbyTest,
                             WebSearchSPIRESSyntaxTest,
                             WebSearchDateQueryTest,
                             WebSearchTestWildcardLimit,
                             WebSearchSynonymQueryTest,
                             WebSearchWashCollectionsTest,
                             WebSearchAuthorCountQueryTest,
                             WebSearchFiletypeQueryTest,
                             WebSearchPerformRequestSearchRefactoringTest,
                             WebSearchGetRecordTests,
                             WebSearchExactTitleIndexTest,
<<<<<<< HEAD
                             WebSearchUserSettingsTest)
=======
                             WebSearchCJKTokenizedSearchTest,
                             WebSearchItemCountQueryTest)
>>>>>>> 76638fd1

if __name__ == "__main__":
    run_test_suite(TEST_SUITE, warn_user=True)<|MERGE_RESOLUTION|>--- conflicted
+++ resolved
@@ -50,7 +50,8 @@
 from invenio.urlutils import same_urls_p
 from invenio.dbquery import run_sql
 from invenio.search_engine_query_parser_unit_tests import DATEUTIL_AVAILABLE
-from invenio.bibindex_regression_tests import reindex_word_tables_into_testtables
+
+reindex_word_tables_into_testtables = lazy_import('invenio.bibindex_regression_tests:reindex_word_tables_into_testtables')
 
 if 'fr' in CFG_SITE_LANGS:
     lang_french_configured = True
@@ -855,11 +856,8 @@
                                            unexpected_text=unexpected_text))
         return
 
-<<<<<<< HEAD
-class WebSearchTestWildcardLimit(InvenioTestCase):
-=======
-
-class WebSearchCJKTokenizedSearchTest(unittest.TestCase):
+
+class WebSearchCJKTokenizedSearchTest(InvenioTestCase):
     """
         Reindexes record 104 (the one with chinese poetry) with use of BibIndexCJKTokenizer.
         After tests it reindexes record 104 back with BibIndexDefaultTokenizer.
@@ -902,8 +900,7 @@
                                                    expected_text='[104]'))
 
 
-class WebSearchTestWildcardLimit(unittest.TestCase):
->>>>>>> 76638fd1
+class WebSearchTestWildcardLimit(InvenioTestCase):
     """Checks if the wildcard limit is correctly passed and that
     users without autorization can not exploit it"""
 
@@ -1928,17 +1925,13 @@
 
 </collection>""")
 
-<<<<<<< HEAD
-class WebSearchSearchEngineWebAPITest(InvenioTestCase):
-=======
 
     def test_search_engine_python_api_long_author_with_quotes(self):
         """websearch - search engine Python API for p=author:"Abbot, R B"'""" \
         """this test was written along with a bug report, needs fixing."""
         self.assertEqual([16], perform_request_search(p='author:"Abbott, R B"'))
 
-class WebSearchSearchEngineWebAPITest(unittest.TestCase):
->>>>>>> 76638fd1
+class WebSearchSearchEngineWebAPITest(InvenioTestCase):
     """Check typical search engine Web API calls on the demo data."""
 
     def test_search_engine_web_api_for_failed_query(self):
@@ -4576,11 +4569,8 @@
                          test_web_page_content(CFG_SITE_URL + '/search?p=50%2B&f=authorcount&of=id',
                                                expected_text="[10, 17]"))
 
-<<<<<<< HEAD
-class WebSearchPerformRequestSearchRefactoringTest(InvenioTestCase):
-=======
-
-class WebSearchItemCountQueryTest(unittest.TestCase):
+
+class WebSearchItemCountQueryTest(InvenioTestCase):
     """Test of queries using itemcount field/index"""
 
     def test_itemcount_plus(self):
@@ -4608,7 +4598,7 @@
                                                expected_text="[31, 34]"))
 
 
-class WebSearchFiletypeQueryTest(unittest.TestCase):
+class WebSearchFiletypeQueryTest(InvenioTestCase):
     """Test of queries using filetype fields."""
 
     def test_mpg_filetype(self):
@@ -4630,8 +4620,7 @@
                                         expected_text="[50, 93]"))
 
 
-class WebSearchPerformRequestSearchRefactoringTest(unittest.TestCase):
->>>>>>> 76638fd1
+class WebSearchPerformRequestSearchRefactoringTest(InvenioTestCase):
     """Tests the perform request search API after refactoring."""
 
     def _run_test(self, test_args, expected_results):
@@ -4877,12 +4866,10 @@
                              WebSearchPerformRequestSearchRefactoringTest,
                              WebSearchGetRecordTests,
                              WebSearchExactTitleIndexTest,
-<<<<<<< HEAD
-                             WebSearchUserSettingsTest)
-=======
+                             WebSearchUserSettingsTest,
                              WebSearchCJKTokenizedSearchTest,
                              WebSearchItemCountQueryTest)
->>>>>>> 76638fd1
+
 
 if __name__ == "__main__":
     run_test_suite(TEST_SUITE, warn_user=True)